--- conflicted
+++ resolved
@@ -29,11 +29,8 @@
 
 import zmesh
 import tinybrain
-<<<<<<< HEAD
 import DracoPy
-=======
 import fastremap
->>>>>>> 385df86c
 
 def downsample_and_upload(
     image, bounds, vol, ds_shape, 
@@ -274,7 +271,6 @@
       'parallel_download': kwargs.get('parallel_download', 1),
       'cache_control': kwargs.get('cache_control', None),
       'dust_threshold': kwargs.get('dust_threshold', None),
-<<<<<<< HEAD
       'encoding': kwargs.get('encoding', 'precomputed'),
       'draco_compression_level': kwargs.get('draco_compression_level', 1),
       'draco_create_metadata': kwargs.get('draco_create_metadata', False)
@@ -287,11 +283,9 @@
     self._encoding_to_compression_dict = {
       'precomputed': True,
       'draco': False
-=======
       'progress': kwargs.get('progress', False),
       'object_ids': kwargs.get('object_ids', None),
       'fill_missing': kwargs.get('fill_missing', False),
->>>>>>> 385df86c
     }
   def execute(self):
     self._volume = CloudVolume(
@@ -434,7 +428,6 @@
       simplification_factor=self.options['simplification_factor'],
       max_simplification_error=self.options['max_simplification_error']
     )
-<<<<<<< HEAD
     vertices = self._update_vertices(np.array(mesh['points'], dtype=np.float32))
     faces = np.array(mesh['faces'], dtype=np.uint32)
     if self.options['encoding'] == 'draco':
@@ -446,8 +439,6 @@
           faces
       ]
       return b''.join([array.tobytes() for array in vertex_index_format])
-=======
->>>>>>> 385df86c
 
     self._mesher.erase(obj_id)
 
