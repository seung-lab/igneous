from __future__ import print_function

from collections import defaultdict

try:
  from StringIO import cStringIO as BytesIO
except ImportError:
  from io import BytesIO

import time
import json
import math
import os
import random
import re
# from tempfile import NamedTemporaryFile  # used by BigArrayTask

# from backports import lzma               # used by HyperSquareTask
# import blosc                             # used by BigArrayTask
# import h5py                              # used by BigArrayTask

import numpy as np
from tqdm import tqdm
from skimage.feature import match_template 

from cloudvolume import CloudVolume, Storage
from cloudvolume.lib import min2, Vec, Bbox, mkdir
from taskqueue import RegisteredTask

from igneous import chunks, downsample, downsample_scales
from igneous import Mesher  # broken out for ease of commenting out


def downsample_and_upload(
    image, bounds, vol, ds_shape, 
    mip=0, axis='z', skip_first=False,
<<<<<<< HEAD
    sparse=False, only_last_mip=False
  ): 
  """ 
  mip:int, the current mip level of image
  only_last_mip::bool, only save the last mip level or not. 
    In default as False, we'll save all the intermediate mip level 
  """ 
  ds_shape = min2(vol.volume_size, ds_shape[:3])

  # sometimes we downsample a base layer of 512x512
  # into underlying chunks of 64x64 which permits more scales
  underlying_mip = (mip + 1) if (mip + 1) in vol.available_mips else mip
  underlying_shape = vol.mip_underlying(underlying_mip).astype(np.float32)
  toidx = {'x': 0, 'y': 1, 'z': 2}
  preserved_idx = toidx[axis]
  underlying_shape[preserved_idx] = float('inf')

  # Need to use ds_shape here. Using image bounds means truncated
  # edges won't generate as many mip levels
  fullscales = downsample_scales.compute_plane_downsampling_scales(
    size=ds_shape,
    preserve_axis=axis,
    max_downsampled_size=int(min(*underlying_shape)),
  )
  factors = downsample.scale_series_to_downsample_factors(fullscales)

  if len(factors) == 0:
    print("No factors generated. Image Shape: {}, Downsample Shape: {}, Volume Shape: {}, Bounds: {}".format(
        image.shape, ds_shape, vol.volume_size, bounds)
=======
    sparse=False
  ):
    ds_shape = min2(vol.volume_size, ds_shape[:3])

    # sometimes we downsample a base layer of 512x512
    # into underlying chunks of 64x64 which permits more scales
    underlying_mip = (mip + 1) if (mip + 1) in vol.available_mips else mip
    underlying_shape = vol.mip_underlying(underlying_mip).astype(np.float32)
    toidx = {'x': 0, 'y': 1, 'z': 2}
    preserved_idx = toidx[axis]
    underlying_shape[preserved_idx] = float('inf')

    # Need to use ds_shape here. Using image bounds means truncated
    # edges won't generate as many mip levels
    fullscales = downsample_scales.compute_plane_downsampling_scales(
      size=ds_shape,
      preserve_axis=axis,
      max_downsampled_size=int(min(*underlying_shape)),
>>>>>>> 2ebf3ab3
    )

  downsamplefn = downsample.method(vol.layer_type, sparse=sparse)

  vol.mip = mip
  if not skip_first:
    vol[bounds.to_slices()] = image

  new_bounds = bounds.clone()

  for factor3 in factors:
    vol.mip += 1
    image = downsamplefn(image, factor3)
    new_bounds //= factor3
    new_bounds.maxpt = new_bounds.minpt + Vec(*image.shape[:3])
    if factor3 is factors[-1]: 
      # this is the last mip level
      vol[new_bounds.to_slices()] = image 
    else: 
      # this is not the last mip level
      if not only_last_mip:
        vol[new_bounds.to_slices()] = image 


def cache(task, cloudpath):
  layer_path, filename = os.path.split(cloudpath)

  classname = task.__class__.__name__
  lcldir = mkdir(os.path.join('/tmp/', classname))
  lclpath = os.path.join(lcldir, filename)

  if os.path.exists(lclpath):
    with open(lclpath, 'rb') as f:
      filestr = f.read()
  else:
    with Storage(layer_path, n_threads=0) as stor:
      filestr = stor.get_file(filename)

    with open(lclpath, 'wb') as f:
      f.write(filestr)

  return filestr

def validate_by_template_matching(img):
  """
  detect 3d black boxes by template matching.
  1. binarize the image. the voxels inside the black box will be false, and the outside will be true
  2. The template is 7x7x2 with one section true and the other false. 
  3. sliding the template through the array, and detect the matching regions. 
  4. rotate the template to be 7x2x7 and 2x7x7, do the same detection.
  5. if we can find multiple matchings in all the x,y,z direction, there is probably a black box. 

  Note that this is always effective. If the black box is large enough to reach both sides, 
  the detection will fail.
  """
  print("testing validation by template matching...")
  if img.dtype == np.uint8: 
    img = img.astype(dtype=np.bool) 
  assert img.dtype==np.bool 
  matching_threshold = 100
  evidence_point = 0

  temp = np.zeros((7,7,2), dtype=np.bool)
  temp[:,:,0] = True 
  result = match_template(img, temp) 
  if np.count_nonzero(result==1) > matching_threshold: 
    evidence_point += 1

  temp = np.zeros((7,7,2), dtype=np.bool)
  temp[:,:,1] = True 
  result = match_template(img, temp) 
  if np.count_nonzero(result==1) > matching_threshold: 
    evidence_point += 1

  temp = np.zeros((2,7,7), dtype=np.bool)
  temp[0,:,:] = True 
  result = match_template(img, temp) 
  if np.count_nonzero(result==1) > matching_threshold: 
    evidence_point += 1

  temp = np.zeros((2,7,7), dtype=np.bool)
  temp[1,:,:] = True 
  result = match_template(img, temp) 
  if np.count_nonzero(result==1) > matching_threshold: 
    evidence_point += 1
  
  temp = np.zeros((7,2,7), dtype=np.bool)
  temp[:,0,:] = True 
  result = match_template(img, temp) 
  if np.count_nonzero(result==1) > matching_threshold: 
    evidence_point += 1
  
  temp = np.zeros((7,2,7), dtype=np.bool)
  temp[:,1,:] = True 
  result = match_template(img, temp) 
  if np.count_nonzero(result==1) > matching_threshold: 
    evidence_point += 1
  
  if evidence_point > 4: 
    return False 
  else:
    return True


class PrintTask(RegisteredTask):
  """For testing the task_execution.py script."""

  def __init__(self, index):
    super(PrintTask, self).__init__(index)
    self.index = index

  def execute(self):
    print(self.index)


class IngestTask(RegisteredTask):
  """Ingests and does downsampling.
     We want tasks execution to be independent of each other, so that no synchronization is
     required.
     The downsample scales should be such that the lowest resolution chunk should be able
     to be produce from the data available.
  """

  def __init__(self, chunk_path, chunk_encoding, layer_path):
    super(IngestTask, self).__init__(chunk_path, chunk_encoding, layer_path)
    self.chunk_path = chunk_path
    self.chunk_encoding = chunk_encoding
    self.layer_path = layer_path

  def execute(self):
    volume = CloudVolume(self.layer_path, mip=0)
    bounds = Bbox.from_filename(self.chunk_path)
    image = self._download_input_chunk(bounds)
    image = chunks.decode(image, self.chunk_encoding)
    # BUG: We need to provide some kind of ds_shape independent of the image
    # otherwise the edges of the dataset may not generate as many mip levels.
    downsample_and_upload(image, bounds, volume, mip=0,
                          ds_shape=image.shape[:3])

  def _download_input_chunk(self, bounds):
    storage = Storage(self.layer_path, n_threads=0)
    relpath = 'build/{}'.format(bounds.to_filename())
    return storage.get_file(relpath)


class DeleteTask(RegisteredTask):
  """Delete a block of images inside a layer on all mip levels."""

  def __init__(self, layer_path, shape, offset, mip=0, num_mips=5):
    super(DeleteTask, self).__init__(layer_path, shape, offset, mip, num_mips)
    self.layer_path = layer_path
    self.shape = Vec(*shape)
    self.offset = Vec(*offset)
    self.mip = mip
    self.num_mips = num_mips

  def execute(self):
    vol = CloudVolume(self.layer_path, mip=self.mip)

    highres_bbox = Bbox( self.offset, self.offset + self.shape )

    top_mip = min(vol.available_mips[-1], self.mip + self.num_mips)

    for mip in range(self.mip, top_mip + 1):
      vol.mip = mip
      bbox = vol.bbox_to_mip(highres_bbox, self.mip, mip)
      bbox = bbox.round_to_chunk_size(vol.underlying, offset=vol.bounds.minpt)
      bbox = Bbox.clamp(bbox, vol.bounds)

      if bbox.volume() == 0: 
        continue

      vol.delete(bbox)


class DownsampleTask(RegisteredTask):
  def __init__(self, 
    layer_path, mip, shape, offset, 
    fill_missing=False, axis='z', sparse=False):

    super(DownsampleTask, self).__init__(
      layer_path, mip, shape, offset, 
      fill_missing, axis, sparse
    )
    self.layer_path = layer_path
    self.mip = mip
    self.shape = Vec(*shape)
    self.offset = Vec(*offset)
    self.fill_missing = fill_missing
    self.axis = axis
    self.sparse = sparse

  def execute(self):
    vol = CloudVolume(self.layer_path, self.mip,
                      fill_missing=self.fill_missing)
    bounds = Bbox(self.offset, self.shape + self.offset)
    bounds = Bbox.clamp(bounds, vol.bounds)
    image = vol[ bounds.to_slices() ]
    downsample_and_upload(
      image, bounds, vol, 
      self.shape, self.mip, self.axis, 
      skip_first=True, sparse=self.sparse
    )

class QuantizeTask(RegisteredTask):
  def __init__(self, source_layer_path, dest_layer_path, shape, offset, mip, fill_missing=False):
    super(QuantizeTask, self).__init__(
        source_layer_path, dest_layer_path, shape, offset, mip, fill_missing)
    self.source_layer_path = source_layer_path
    self.dest_layer_path = dest_layer_path
    self.shape = Vec(*shape)
    self.offset = Vec(*offset)
    self.fill_missing = fill_missing
    self.mip = mip

  def execute(self):
    srcvol = CloudVolume(self.source_layer_path, mip=self.mip,
                         fill_missing=self.fill_missing)

    bounds = Bbox(self.offset, self.shape + self.offset)
    bounds = Bbox.clamp(bounds, srcvol.bounds)

    image = srcvol[bounds.to_slices()][:, :, :, :1]  # only use x affinity
    image = (image * 255.0).astype(np.uint8)

    destvol = CloudVolume(self.dest_layer_path, mip=self.mip)
    downsample_and_upload(image, bounds, destvol, self.shape, mip=self.mip, axis='z')


class MeshTask(RegisteredTask):
  def __init__(self, shape, offset, layer_path, **kwargs):
    super(MeshTask, self).__init__(shape, offset, layer_path, **kwargs)
    self.shape = Vec(*shape)
    self.offset = Vec(*offset)
    self.layer_path = layer_path
    self.options = {
        'lod': kwargs.get('lod', 0),
        'mip': kwargs.get('mip', 0),
        'simplification_factor': kwargs.get('simplification_factor', 100),
        'max_simplification_error': kwargs.get('max_simplification_error', 40),
        'mesh_dir': kwargs.get('mesh_dir', None),
        'remap_table': kwargs.get('remap_table', None),
        'generate_manifests': kwargs.get('generate_manifests', False),
        'low_padding': kwargs.get('low_padding', 0),
        'high_padding': kwargs.get('high_padding', 1),
        'parallel_download': kwargs.get('parallel_download', 1),
        'cache_control': kwargs.get('cache_control', None)
    }

  def execute(self):
    self._volume = CloudVolume(
        self.layer_path, self.options['mip'], bounded=False,
        parallel=self.options['parallel_download'])
    self._bounds = Bbox(self.offset, self.shape + self.offset)
    self._bounds = Bbox.clamp(self._bounds, self._volume.bounds)

    self._mesher = Mesher(self._volume.resolution)

    # Marching cubes loves its 1vx overlaps.
    # This avoids lines appearing between
    # adjacent chunks.
    data_bounds = self._bounds.clone()
    data_bounds.minpt -= self.options['low_padding']
    data_bounds.maxpt += self.options['high_padding']

    self._mesh_dir = None
    if self.options['mesh_dir'] is not None:
      self._mesh_dir = self.options['mesh_dir']
    elif 'mesh' in self._volume.info:
      self._mesh_dir = self._volume.info['mesh']

    if not self._mesh_dir:
      raise ValueError("The mesh destination is not present in the info file.")

    # chunk_position includes the overlap specified by low_padding/high_padding
    self._data = self._volume[data_bounds.to_slices()]
    self._remap()
    self._compute_meshes()

  def _remap(self):
    if self.options['remap_table'] is not None:
      actual_remap = {
          int(k): int(v) for k, v in self.options['remap_table'].items()
      }

      self._remap_list = [0] + list(actual_remap.values())
      enumerated_remap = {int(v): i for i, v in enumerate(self._remap_list)}

      do_remap = lambda x: enumerated_remap[actual_remap.get(x, 0)]
      self._data = np.vectorize(do_remap)(self._data)

  def _compute_meshes(self):
    with Storage(self.layer_path) as storage:
      data = self._data[:, :, :, 0].T
      self._mesher.mesh(data)
      for obj_id in self._mesher.ids():
        if self.options['remap_table'] is None:
          remapped_id = obj_id
        else:
          remapped_id = self._remap_list[obj_id]

        storage.put_file(
            file_path='{}/{}:{}:{}'.format(
                self._mesh_dir, remapped_id, self.options['lod'],
                self._bounds.to_filename()
            ),
            content=self._create_mesh(obj_id),
            compress=True,
            cache_control=self.options['cache_control']
        )

        if self.options['generate_manifests']:
          fragments = []
          fragments.append('{}:{}:{}'.format(remapped_id, self.options['lod'],
                                             self._bounds.to_filename()))

          storage.put_file(
              file_path='{}/{}:{}'.format(
                  self._mesh_dir, remapped_id, self.options['lod']),
              content=json.dumps({"fragments": fragments}),
              content_type='application/json',
              cache_control=self.options['cache_control']
          )

  def _create_mesh(self, obj_id):
    mesh = self._mesher.get_mesh(
        obj_id,
        simplification_factor=self.options['simplification_factor'],
        max_simplification_error=self.options['max_simplification_error']
    )
    vertices = self._update_vertices(
        np.array(mesh['points'], dtype=np.float32))
    vertex_index_format = [
        np.uint32(len(vertices) / 3), # Number of vertices (3 coordinates)
        vertices,
        np.array(mesh['faces'], dtype=np.uint32)
    ]
    return b''.join([array.tobytes() for array in vertex_index_format])

  def _update_vertices(self, points):
    # zi_lib meshing multiplies vertices by 2.0 to avoid working with floats,
    # but we need to recover the exact position for display
    # Note: points are already multiplied by resolution, but missing the offset
    points /= 2.0
    resolution = self._volume.resolution
    xmin, ymin, zmin = self._bounds.minpt - self.options['low_padding']
    points[0::3] = points[0::3] + xmin * resolution.x
    points[1::3] = points[1::3] + ymin * resolution.y
    points[2::3] = points[2::3] + zmin * resolution.z
    return points


class MeshManifestTask(RegisteredTask):
  """
  Finalize mesh generation by post-processing chunk fragment
  lists into mesh fragment manifests.
  These are necessary for neuroglancer to know which mesh
  fragments to download for a given segid.

  If we parallelize using prefixes single digit prefixes ['0','1',..'9'] all meshes will
  be correctly processed. But if we do ['10','11',..'99'] meshes from [0,9] won't get
  processed and need to be handle specifically by creating tasks that will process
  a single mesh ['0:','1:',..'9:']
  """

  def __init__(self, layer_path, prefix, lod=0, mesh_dir=None):
    super(MeshManifestTask, self).__init__(layer_path, prefix)
    self.layer_path = layer_path
    self.lod = lod
    self.prefix = prefix
    self.mesh_dir = mesh_dir

  def execute(self):
    with Storage(self.layer_path) as storage:
      self._info = json.loads(storage.get_file('info').decode('utf8'))

      if self.mesh_dir is None and 'mesh' in self._info:
        self.mesh_dir = self._info['mesh']

      self._generate_manifests(storage)

  def _get_mesh_filenames_subset(self, storage):
    prefix = '{}/{}'.format(self.mesh_dir, self.prefix)
    segids = defaultdict(list)

    for filename in storage.list_files(prefix=prefix):
      filename = os.path.basename(filename)
      # `match` implies the beginning (^). `search` matches whole string
      matches = re.search(r'(\d+):(\d+):', filename)

      if not matches:
        continue

      segid, lod = matches.groups()
      segid, lod = int(segid), int(lod)

      if lod != self.lod:
        continue

      segids[segid].append(filename)

    return segids

  def _generate_manifests(self, storage):
    segids = self._get_mesh_filenames_subset(storage)
    for segid, frags in tqdm(segids.items()):
      storage.put_file(
          file_path='{}/{}:{}'.format(self.mesh_dir, segid, self.lod),
          content=json.dumps({"fragments": frags}),
          content_type='application/json',
      )


# class BigArrayTask(RegisteredTask):
#   def __init__(self, layer_path, chunk_path, chunk_encoding, version):
#     super(BigArrayTask, self).__init__(
#         layer_path, chunk_path, chunk_encoding, version)
#     self.layer_path = layer_path
#     self.chunk_path = chunk_path
#     self.chunk_encoding = chunk_encoding
#     self.version = version

#   def execute(self):
#     self._parse_chunk_path()
#     self._storage = Storage(self.layer_path)
#     self._download_input_chunk()
#     self._upload_chunk()

#   def _parse_chunk_path(self):
#     if self.version == 'zfish_v0/affinities':
#       match = re.match(r'^.*/bigarray/block_(\d+)-(\d+)_(\d+)-(\d+)_(\d+)-(\d+)_1-3.h5$',
#                        self.chunk_path)
#     elif self.version == 'zfish_v0/image' or self.version == 'pinky_v0/image':
#       match = re.match(r'^.*/bigarray/(\d+):(\d+)_(\d+):(\d+)_(\d+):(\d+)$',
#                        self.chunk_path)
#     else:
#       raise NotImplementedError(self.version)

#     (self._xmin, self._xmax,
#      self._ymin, self._ymax,
#      self._zmin, self._zmax) = match.groups()

#     self._xmin = int(self._xmin)
#     self._xmax = int(self._xmax)
#     self._ymin = int(self._ymin)
#     self._ymax = int(self._ymax)
#     self._zmin = int(self._zmin)
#     self._zmax = int(self._zmax)
#     self._filename = self.chunk_path.split('/')[-1]

#   def _download_input_chunk(self):
#     string_data = self._storage.get_file(
#         os.path.join('bigarray', self._filename))
#     if self.version == 'zfish_v0/affinities':
#       self._data = self._decode_hdf5(string_data)
#     elif self.version == 'zfish_v0/image':
#       self._data = self._decode_blosc(string_data, shape=[2048, 2048, 128])
#     elif self.version == 'pinky_v0/image':
#       self._data = self._decode_blosc(string_data, shape=[2048, 2048, 64])
#     else:
#       raise NotImplementedError(self.version)

#   def _decode_blosc(self, string, shape):
#     seeked = blosc.decompress(string[10:])
#     arr = np.fromstring(seeked, dtype=np.uint8).reshape(
#         shape[::-1]).transpose((2, 1, 0))
#     return np.expand_dims(arr, 3)

#   def _decode_hdf5(self, string):
#     with NamedTemporaryFile(delete=False) as tmp:
#       tmp.write(string)
#       tmp.close()
#       with h5py.File(tmp.name, 'r') as h5:
#         return np.transpose(h5['img'][:], axes=(3, 2, 1, 0))

#   def _upload_chunk(self):
#     if self.version == 'zfish_v0/affinities':
#       shape = [313472, 193664, 1280]
#       offset = [14336, 11264, 16384]
#     elif self.version == 'zfish_v0/image':
#       shape = [69632, 34816, 1280]
#       offset = [14336, 12288, 16384]
#     elif self.version == 'pinky_v0/image':
#       shape = [100352, 55296, 1024]
#       offset = [2048, 14336, 16384]
#     else:
#       raise NotImplementedError(self.version)

#     xmin = self._xmin - offset[0] - 1
#     xmax = min(self._xmax - offset[0], shape[0])
#     ymin = self._ymin - offset[1] - 1
#     ymax = min(self._ymax - offset[1], shape[1])
#     zmin = self._zmin - offset[2] - 1
#     zmax = min(self._zmax - offset[2], shape[2])

#     # bigarray chunk has padding to fill the volume
#     chunk = self._data[:xmax-xmin, :ymax-ymin, :zmax-zmin, :]
#     filename = 'build/{:d}-{:d}_{:d}-{:d}_{:d}-{:d}'.format(
#         xmin, xmax, ymin, ymax, zmin, zmax)
#     encoded = self._encode(chunk, self.chunk_encoding)
#     self._storage.put_file(filename, encoded)
#     self._storage.wait_until_queue_empty()

#   def _encode(self, chunk, encoding):
#     if encoding == "jpeg":
#       return chunks.encode_jpeg(chunk)
#     elif encoding == "npz":
#       return chunks.encode_npz(chunk)
#     elif encoding == "npz_uint8":
#       chunk = chunk * 255
#       chunk = chunk.astype(np.uint8)
#       return chunks.encode_npz(chunk)
#     elif encoding == "raw":
#       return chunks.encode_raw(chunk)
#     else:
#       raise NotImplementedError(encoding)


# class HyperSquareTask(RegisteredTask):
#   def __init__(self, bucket_name, dataset_name, layer_name,
#                volume_dir, layer_type, overlap, resolution):

#     self.bucket_name = bucket_name
#     self.dataset_name = dataset_name
#     self.layer_name = layer_name
#     self.volume_dir = volume_dir
#     self.layer_type = layer_type
#     self.overlap = Vec(*overlap)

#     self.resolution = Vec(*resolution)

#     self._volume_cloudpath = 'gs://{}/{}'.format(
#         self.bucket_name, self.volume_dir)
#     self._bucket = None
#     self._metadata = None
#     self._bounds = None

#   def execute(self):
#     client = storage.Client.from_service_account_json(
#         lib.credentials_path(), project=lib.GCLOUD_PROJECT_NAME
#     )
#     self._bucket = client.get_bucket(self.bucket_name)
#     self._metadata = meta = self._download_metadata()

#     self._bounds = Bbox(
#         meta['physical_offset_min'],  # in voxels
#         meta['physical_offset_max']
#     )

#     shape = Vec(*meta['chunk_voxel_dimensions'])
#     shape = Vec(shape.x, shape.y, shape.z, 1)

#     if self.layer_type == 'image':
#       dtype = meta['image_type'].lower()
#       cube = self._materialize_images(shape, dtype)
#     elif self.layer_type == 'segmentation':
#       dtype = meta['segment_id_type'].lower()
#       cube = self._materialize_segmentation(shape, dtype)
#     else:
#       dtype = meta['affinity_type'].lower()
#       return NotImplementedError("Don't know how to get the images for this layer.")

#     self._upload_chunk(cube, dtype)

#   def _download_metadata(self):
#     cloudpath = '{}/metadata.json'.format(self.volume_dir)
#     metadata = self._bucket.get_blob(cloudpath).download_as_string()
#     return json.loads(metadata)

#   def _materialize_segmentation(self, shape, dtype):
#     segmentation_path = '{}/segmentation.lzma'.format(self.volume_dir)
#     seg_blob = self._bucket.get_blob(segmentation_path)
#     return self._decode_lzma(seg_blob.download_as_string(), shape, dtype)

#   def _materialize_images(self, shape, dtype):
#     cloudpaths = ['{}/jpg/{}.jpg'.format(self.volume_dir, i)
#                   for i in xrange(shape.z)]
#     datacube = np.zeros(shape=shape, dtype=np.uint8)  # x,y,z,channels

#     prefix = '{}/jpg/'.format(self.volume_dir)

#     blobs = self._bucket.list_blobs(prefix=prefix)
#     for blob in blobs:
#       z = int(re.findall(r'(\d+)\.jpg', blob.name)[0])
#       imgdata = blob.download_as_string()
#       # Hypersquare images are each situated in the xy plane
#       # so the shape should be (width,height,1)
#       shape = self._bounds.size3()
#       shape.z = 1
#       datacube[:, :, z, :] = chunks.decode_jpeg(imgdata, shape=tuple(shape))

#     return datacube

#   def _decode_lzma(self, string_data, shape, dtype):
#     arr = lzma.decompress(string_data)
#     arr = np.fromstring(arr, dtype=dtype)
#     return arr.reshape(shape[::-1]).T

#   def _upload_chunk(self, datacube, dtype):
#     vol = CloudVolume(self.dataset_name, self.layer_name, mip=0)
#     hov = self.overlap / 2  # half overlap, e.g. 32 -> 16 in e2198
#     img = datacube[hov.x:-hov.x, hov.y:-hov.y,
#                    hov.z:-hov.z, :]  # e.g. 256 -> 224
#     bounds = self._bounds.clone()

#     # the boxes are offset left of zero by half overlap, so no need to
#     # compensate for weird shifts. only upload the non-overlap region.

#     downsample_and_upload(image, bounds, vol, ds_shape=img.shape)
#     vol[bounds.to_slices()] = img


class HyperSquareConsensusTask(RegisteredTask):
  """
  Import an Eyewire consensus into neuroglancer by combining
  database information encoded as JSON files with pre-ingested
  Hypersquare.

  The result of the remapping is that all human traced cells should
  be present and identifiable by their Eyewire cells.id number.
  The remaining segments should be the same segid but reencoded
  from 16 to 32 bits such that their high bits encode the
  tasks.segmentation_id according to some mapping that fits
  into 16 bits. It's usually:

    tasks.segmentation_id - min(tasks.segmentation_id for that dataset)

  The consensus map file should be uploaded into the neuroglancer
  data layer directory corresponding to the destination layer being
  processed. The contents of the file are JSON encoded and look like:

  { VOLUMEID: { CELLID: [segids] } }
  """

  def __init__(self, src_path, dest_path, ew_volume_id,
               consensus_map_path, shape, offset):

    super(HyperSquareConsensusTask, self).__init__(
        src_path, dest_path, ew_volume_id,
        consensus_map_path, shape, offset
    )
    self.src_path = src_path
    self.dest_path = dest_path
    self.consensus_map_path = consensus_map_path
    self.shape = Vec(*shape)
    self.offset = Vec(*offset)
    self.ew_volume_id = int(ew_volume_id)

  def execute(self):
    bounds = Bbox(self.offset, self.shape + self.offset)
    srcvol = CloudVolume(self.src_path, fill_missing=True)
    destvol = CloudVolume(self.dest_path)

    consensus = cache(self, self.consensus_map_path).decode('utf8')
    consensus = json.loads(consensus)
    try:
      consensus = consensus[str(self.ew_volume_id)]
    except KeyError:
      print("Black Region", bounds, self.ew_volume_id)
      consensus = {}

    segidmap = self.build_segid_map(consensus, destvol.dtype)

    try:
      image = srcvol[bounds.to_slices()]
    except ValueError:
      print("Skipping", bounds)
      zeroshape = list(bounds.size3()) + [srcvol.num_channels]
      image = np.zeros(shape=zeroshape, dtype=destvol.dtype)

    image = image.astype(destvol.dtype)
    # Merge equivalent segments, non-consensus segments are black
    consensus_image = segidmap[image]

    # Write volume ID to high bits of extended bit width image
    volume_segid_image = image | (self.ew_volume_id << 16)

    # Zero out segid 0 in the high bits so neuroglancer interprets them as empty
    volume_segid_image *= np.logical_not(np.logical_not(image))

    # Final image is consensus keyed by cell ID (C), i.e. 0xCCCCCCCC.
    # Non-empty non-consensus segments are written as:
    # | 16 bit volume_id (V) | 16 bit seg_id (S) |, i.e. 0xVVVVSSSS
    # empties are 0x00000000
    final_image = consensus_image + (consensus_image == 0) * volume_segid_image

    destvol[bounds.to_slices()] = final_image

  def build_segid_map(self, consensus, dtype):
    segidmap = np.zeros(shape=(2 ** 16), dtype=dtype)

    for cellid in consensus:
      for segid in consensus[cellid]:
        segidmap[segid] = int(cellid)

    return segidmap


class ContrastNormalizationTask(RegisteredTask):
  """TransferTask + Contrast Correction based on LuminanceLevelsTask output."""
  # translate = change of origin

  def __init__(
    self, src_path, dest_path, levels_path, shape, 
    offset, mip, clip_fraction, fill_missing, 
    translate, minval, maxval
  ):

    super(ContrastNormalizationTask, self).__init__(
      src_path, dest_path, levels_path, shape, offset, 
      mip, clip_fraction, fill_missing, translate,
      minval, maxval
    )
    self.src_path = src_path
    self.dest_path = dest_path
    self.shape = Vec(*shape)
    self.offset = Vec(*offset)
    self.fill_missing = fill_missing
    self.translate = Vec(*translate)
    self.mip = int(mip)
    self.clip_fraction = float(clip_fraction)
    self.minval = minval 
    self.maxval = maxval

    self.levels_path = levels_path if levels_path else self.src_path

    assert 0 <= self.clip_fraction <= 1

  def execute(self):
    srccv = CloudVolume(
        self.src_path, fill_missing=self.fill_missing, mip=self.mip)
    destcv = CloudVolume(
        self.dest_path, fill_missing=self.fill_missing, mip=self.mip)

    bounds = Bbox(self.offset, self.shape[:3] + self.offset)
    bounds = Bbox.clamp(bounds, srccv.bounds)
    image = srccv[bounds.to_slices()].astype(np.float32)

    zlevels = self.fetch_z_levels()

    nbits = np.dtype(srccv.dtype).itemsize * 8
    maxval = float(2 ** nbits - 1)

    for z in range(bounds.minpt.z, bounds.maxpt.z):
      imagez = z - bounds.minpt.z
      zlevel = zlevels[imagez]
      (lower, upper) = self.find_section_clamping_values(
          zlevel, self.clip_fraction, 1 - self.clip_fraction)
      if lower == upper:
        continue
      img = image[:, :, imagez]
      img = (img - float(lower)) * (maxval / (float(upper) - float(lower)))
      image[:, :, imagez] = img

    image = np.round(image)

    minval = self.minval if self.minval is not None else 0.0
    maxval = self.maxval if self.maxval is not None else maxval

    image = np.clip(image, minval, maxval).astype(destcv.dtype)

    bounds += self.translate
    downsample_and_upload(image, bounds, destcv, self.shape)

  def find_section_clamping_values(self, zlevel, lowerfract, upperfract):
    filtered = np.copy(zlevel)

    # remove pure black from frequency counts as
    # it has no information in our images
    filtered[0] = 0

    cdf = np.zeros(shape=(len(filtered),), dtype=np.uint64)
    cdf[0] = filtered[0]
    for i in range(1, len(filtered)):
      cdf[i] = cdf[i - 1] + filtered[i]

    total = cdf[-1]

    if total == 0:
      return (0, 0)

    lower = 0
    for i, val in enumerate(cdf):
      if float(val) / float(total) > lowerfract:
        break
      lower = i

    upper = 0
    for i, val in enumerate(cdf):
      if float(val) / float(total) > upperfract:
        break
      upper = i

    return (lower, upper)

  def fetch_z_levels(self):
    bounds = Bbox(self.offset, self.shape[:3] + self.offset)

    levelfilenames = [
      'levels/{}/{}'.format(self.mip, z) \
      for z in range(bounds.minpt.z, bounds.maxpt.z + 1)
    ]
    
    with Storage(self.levels_path) as stor:
      levels = stor.get_files(levelfilenames)

    errors = [ 
      level['filename'] \
      for level in levels if level['content'] == None
    ]

    if len(errors):
      raise Exception(", ".join(
          errors) + " were not defined. Did you run a LuminanceLevelsTask for these slices?")

    levels = [(
      int(os.path.basename(item['filename'])),
      json.loads(item['content'].decode('utf-8'))
    ) for item in levels ]

    levels.sort(key=lambda x: x[0])
    levels = [x[1] for x in levels]
    return [ np.array(x['levels'], dtype=np.uint64) for x in levels ]


class LuminanceLevelsTask(RegisteredTask):
  """Generate a frequency count of luminance values by random sampling. Output to $PATH/levels/$MIP/$Z"""

  def __init__(self, src_path, levels_path, shape, offset, coverage_factor, mip):
    super(LuminanceLevelsTask, self).__init__(
      src_path, levels_path, shape, 
      offset, coverage_factor, mip
    )
    self.src_path = src_path
    self.shape = Vec(*shape)
    self.offset = Vec(*offset)
    self.coverage_factor = coverage_factor
    self.mip = int(mip)
    self.levels_path = levels_path

    assert 0 < coverage_factor <= 1, "Coverage Factor must be between 0 and 1"

  def execute(self):
    srccv = CloudVolume(self.src_path, mip=self.mip, fill_missing=True)

    # Accumulate a histogram of the luminance levels
    nbits = np.dtype(srccv.dtype).itemsize * 8
    levels = np.zeros(shape=(2 ** nbits,), dtype=np.uint64)

    bounds = Bbox(self.offset, self.shape[:3] + self.offset)
    bounds = Bbox.clamp(bounds, srccv.bounds)

    bboxes = self.select_bounding_boxes(bounds)
    for bbox in bboxes:
      img2d = srccv[bbox.to_slices()].reshape((bbox.volume()))
      cts = np.bincount(img2d)
      levels[0:len(cts)] += cts.astype(np.uint64)

    covered_area = sum([bbx.volume() for bbx in bboxes])

    bboxes = [(bbox.volume(), bbox.size3()) for bbox in bboxes]
    bboxes.sort(key=lambda x: x[0])
    biggest = bboxes[-1][1]

    output = {
      "levels": levels.tolist(),
      "patch_size": biggest.tolist(),
      "num_patches": len(bboxes),
      "coverage_ratio": covered_area / self.shape.rectVolume(),
    }

    path = self.levels_path if self.levels_path else self.src_path
    path = os.path.join(path, 'levels')
    with Storage(path, n_threads=0) as stor:
      stor.put_json(
        file_path="{}/{}".format(self.mip, self.offset.z),
        content=output,
        cache_control='no-cache'
      )

  def select_bounding_boxes(self, dataset_bounds):
    # Sample 1024x1024x1 patches until coverage factor is
    # satisfied. Ensure the patches are non-overlapping and
    # random.
    sample_shape = Bbox((0, 0, 0), (2048, 2048, 1))
    area = self.shape.rectVolume()

    total_patches = int(math.ceil(area / sample_shape.volume()))
    N = int(math.ceil(float(total_patches) * self.coverage_factor))

    # Simplification: We are making patch selection against a discrete
    # grid instead of a continuous space. This removes the influence of
    # overlap in a less complex fashion.
    patch_indicies = set()
    while len(patch_indicies) < N:
      ith_patch = random.randint(0, (total_patches - 1))
      patch_indicies.add(ith_patch)

    gridx = int(math.ceil(self.shape.x / sample_shape.size3().x))

    bboxes = []
    for i in patch_indicies:
      patch_start = Vec(i % gridx, i // gridx, 0)
      patch_start *= sample_shape.size3()
      patch_start += self.offset
      bbox = Bbox(patch_start, patch_start + sample_shape.size3())
      bbox = Bbox.clamp(bbox, dataset_bounds)
      bboxes.append(bbox)
    return bboxes


class TransferTask(RegisteredTask):
  # translate = change of origin
  def __init__(
    self, src_path, dest_path, 
    shape, offset, fill_missing, 
    translate, mip=0
  ):
    super(TransferTask, self).__init__(
        src_path, dest_path, shape, 
        offset, fill_missing, translate, 
        mip
    )
    self.src_path = src_path
    self.dest_path = dest_path
    self.shape = Vec(*shape)
    self.offset = Vec(*offset)
    self.fill_missing = fill_missing
    self.translate = Vec(*translate)
    self.mip = int(mip)

  def execute(self):
    srccv = CloudVolume(self.src_path, fill_missing=self.fill_missing, mip=self.mip)
    destcv = CloudVolume(self.dest_path, fill_missing=self.fill_missing, mip=self.mip)

    bounds = Bbox(self.offset, self.shape + self.offset)
    bounds = Bbox.clamp(bounds, srccv.bounds)
    image = srccv[bounds.to_slices()]
    bounds += self.translate
    downsample_and_upload(image, bounds, destcv, self.shape, mip=self.mip)


class WatershedRemapTask(RegisteredTask):
  """
  Take raw watershed output and using a remapping file,
  generate an aggregated segmentation.

  The remap array is a key:value mapping where the
  array index is the key and the value is the contents.

  You can find a script to convert h5 remap files into npy
  files in pipeline/scripts/remap2npy.py

  Required:
      map_path: path to remap file. Must be in npy or npz format.
      src_path: path to watershed layer
      dest_path: path to new layer
      shape: size of volume to remap
      offset: voxel offset into dataset
  """

  def __init__(self, map_path, src_path, dest_path, shape, offset):
    super(WatershedRemapTask, self).__init__(
        map_path, src_path, dest_path, shape, offset)
    self.map_path = map_path
    self.src_path = src_path
    self.dest_path = dest_path
    self.shape = Vec(*shape)
    self.offset = Vec(*offset)

  def execute(self):
    srccv = CloudVolume(self.src_path)
    destcv = CloudVolume(self.dest_path)

    bounds = Bbox(self.offset, self.shape + self.offset)
    bounds = Bbox.clamp(bounds, srccv.bounds)

    remap = self._get_map()
    watershed_data = srccv[bounds.to_slices()]

    # Here's how the remapping works. Numpy has a special
    # indexing that can be used to perform the remap.
    # The remap array is a key:value mapping where the
    # array index is the key and the value is the contents.
    # The watershed_data array contains only data values that
    # are within the length of the remap array.
    #
    # e.g.
    #
    # remap = np.array([1,2,3]) # i.e. 0=>1, 1=>2, 1=>3
    # vals = np.array([0,1,1,1,2,0,2,1,2])
    #
    # remap[vals] # array([1, 2, 2, 2, 3, 1, 3, 2, 3])

    image = remap[watershed_data]
    downsample_and_upload(image, bounds, destcv, self.shape)

  def _get_map(self):
    file = BytesIO(cache(self, self.map_path))
    remap = np.load(file)
    file.close()
    return remap

class MaskAffinitymapTask(RegisteredTask):
<<<<<<< HEAD
  """
  black out the affinitymap regions according to a mask. The mask could be 
  lower resolution in a higher mip level. The affinitymap correspond with 
  zero intensive voxels in the mask will be blacked out. 
  """
  def __init__(self, aff_input_layer_path, aff_output_layer_path, aff_mip, 
              mask_layer_path, mask_mip, bounds):
    super().__init__(aff_input_layer_path, aff_output_layer_path, aff_mip, 
                                      mask_layer_path, mask_mip, bounds)
    self.aff_input_layer_path = aff_input_layer_path 
    self.aff_output_layer_path = aff_output_layer_path 
    self.aff_mip = aff_mip 
    self.mask_layer_path = mask_layer_path
    self.mask_mip = mask_mip 
    self.aff_slices = bounds.to_slices()

  def execute(self):
    self._read_mask()
    self._read_affinity_map()
    self._mask_affinity_map()
    self._upload_affinity_map()

  def _read_affinity_map(self):
    print("download affinity map chunk...")
    if np.all(self.mask==0):
      print("the mask is all black, fill affinitymap with zeros directly")
      sz = (3,) + tuple(s.stop-s.start for s in self.aff_slices) 
      self.aff = np.zeros( sz, dtype='float32' )
      return 

    vol = CloudVolume(self.aff_input_layer_path, bounded=False, fill_missing=True,
                      progress=True, mip=self.aff_mip)
    # the slices did not contain the channel dimension
    self.aff = vol[self.aff_slices[::-1] + (slice(0,3),)]
    self.aff = np.transpose(self.aff)

  def _read_mask(self):
    print("download mask chunk...")
    vol = CloudVolume(self.mask_layer_path, bounded=False, fill_missing=True,
                      progress=True, mip=self.mask_mip)
    self.xyfactor = 2**(self.mask_mip - self.aff_mip)
    # only scale the indices in XY plane 
    self.mask_slices = tuple(slice(a.start//self.xyfactor, a.stop//self.xyfactor) 
                              for a in self.aff_slices[1:3])
    self.mask_slices = (self.aff_slices[0],) + self.mask_slices 

    # the slices did not contain the channel dimension
    print("mask slices: {}".format(self.mask_slices))
    self.mask = vol[self.mask_slices[::-1]]
    self.mask = np.transpose(self.mask)
    print("shape of mask: {}".format(self.mask.shape))
    self.mask = np.squeeze(self.mask, axis=0)

  def _mask_affinity_map(self):
    if np.all(self.mask):
      print("mask elements are all positive, return directly")
      #return
    if not np.any(self.aff):
      print("affinitymap all black, return directly")
      return 

    print("perform masking ...")
    # use c++ backend 
    # from datatools import mask_affiniy_map 
    # mask_affinity_map(self.aff, self.mask)
    
    assert np.any(self.mask)
    print("upsampling mask ...")
    # upsampling factor in XY plane 
    mask = np.zeros(self.aff.shape[1:], dtype=self.mask.dtype)
    for offset in np.ndindex((self.xyfactor, self.xyfactor)):
      mask[:, np.s_[offset[0]::self.xyfactor], np.s_[offset[1]::self.xyfactor]] = self.mask 

    assert mask.shape == self.aff.shape[1:]
    assert np.any(self.mask)
    np.multiply(self.aff[0,:,:,:], mask, out=self.aff[0,:,:,:])
    np.multiply(self.aff[1,:,:,:], mask, out=self.aff[1,:,:,:])
    np.multiply(self.aff[2,:,:,:], mask, out=self.aff[2,:,:,:])
    assert np.any(self.aff)

  def _upload_affinity_map(self):
    print("upload affinity map chunk...")
    print("output path: {}".format(self.aff_output_layer_path))
    vol = CloudVolume(self.aff_output_layer_path, compress='gzip', 
                      fill_missing=True, bounded=False, autocrop=True, 
                      mip=self.aff_mip, progress=True)
    self.aff = np.transpose(self.aff)
    vol[self.aff_slices[::-1]+(slice(0,3),)] = self.aff 


class InferenceTask(RegisteredTask):
  """
  run inference like ChunkFlow.jl
  1. cutout image using cloudvolume
  2. run inference
  3. crop the margin to make the output aligned with cloud storage backend
  4. upload to cloud storage using cloudvolume

  Note that I always use z,y,x in python, but cloudvolume use x,y,z for indexing.
  So I always do a reverse of slices before indexing.

  Parameters:
    is_masked_in_device: the patch could be masked/normalized around the boundary, 
        so we only need to do summation in CPU end.
    image_validate_mip: the mip level of image used for checking whether all of 
        the nonzero voxels were downloaded or not.
  """
  def __init__(self, image_layer_path, convnet_model_path, convnet_weight_path,
              mask_layer_path, output_layer_path, output_offset, output_shape, patch_size, 
              patch_overlap, cropping_margin_size, output_key='output', 
              num_output_channels=3, image_mip=1, output_mip=1, mask_mip=3,
              framework='pznet', missing_section_ids_file_name=None, 
               is_masked_in_device=False, image_validate_mip=None):
    super().__init__(image_layer_path, convnet_model_path, convnet_weight_path, 
                      mask_layer_path, output_layer_path, output_offset, output_shape, 
                      patch_size, patch_overlap, cropping_margin_size, 
                      output_key, num_output_channels, image_mip, output_mip, 
                      mask_mip, framework, missing_section_ids_file_name, 
                      is_masked_in_device, image_validate_mip)
    
    output_shape = Vec(*output_shape)
    output_offset = Vec(*output_offset)
    self.image_layer_path = image_layer_path
    self.convnet_model_path = convnet_model_path
    self.convnet_weight_path = convnet_weight_path
    self.mask_layer_path = mask_layer_path 
    self.output_layer_path = output_layer_path
    self.output_bounds = Bbox(output_offset, output_shape + output_offset)
    self.patch_size = patch_size
    self.patch_overlap = patch_overlap
    self.cropping_margin_size = cropping_margin_size
    self.output_key = output_key
    self.num_output_channels = num_output_channels
    self.image_mip = image_mip
    self.output_mip = output_mip
    self.mask_mip = mask_mip 
    self.framework = framework
    self.missing_section_ids_file_name = missing_section_ids_file_name 
    self.is_masked_in_device = is_masked_in_device 
    self.image_validate_mip = image_validate_mip 
 
  def execute(self): 
    self.log = dict()
    total_start = time.time() 

    start = time.time()
    self._read_mask()
    end = time.time() 
    elapsed = time.time() - start 
    self.log['read_output_mask'] = elapsed
    print("Read output mask takes %3f sec" % (elapsed) )
    # if the mask is black, no need to run inference 
    if np.all(self.mask == 0):
      return 

    start = time.time()  
    self._read_image()
    elapsed = time.time() - start 
    self.log['read_image'] = elapsed 
    print("Read image takes %3f sec" % (elapsed) )

    start = time.time()  
    self._validate_image()
    elapsed = time.time() - start
    self.log['validate_image'] = elapsed
    print("Validate image takes %3f sec" % (elapsed) )

    start = time.time()  
    self._mask_missing_sections()
    elapsed = time.time() - start 
    self.log['mask_missing_sections'] = elapsed
    print("Mask missing sections in image takes %3f sec" % (elapsed) )

    start = time.time() 
    self._inference()
    elapsed = time.time() - start 
    self.log['convnet_inference'] = elapsed
    print("Inference takes %3f min" % (elapsed/60) )

    start = time.time() 
    self._crop()
    elapsed = time.time() - start 
    self.log['crop_output'] = elapsed 
    print("Cropping takes %3f sec" % (elapsed) )

    if self.mask: 
      start = time.time() 
      self._mask_output()
      elapsed = time.time() - start 
      self.log['mask_output'] = elapsed 
      print("Mask output takes %3f sec" % (elapsed) )

    start = time.time() 
    self._upload_output()
    elapsed = time.time() - start 
    self.log['upload_output'] = elapsed 
    print("Upload output takes %3f min" % (elapsed/60) )
    
    start = time.time() 
    self._create_output_thumbnail()
    elapsed = time.time() - start 
    self.log['create_output_thumbnail'] = elapsed 
    print("create output thumbnail takes %3f min" % (elapsed/60) )


    total_time = time.time() - total_start 
    self.log['total_time'] = total_time 
    print("Whole task takes %3f min" % (total_time/60) )
    
    self._upload_log()

  def _read_mask(self):
    if self.mask_layer_path is None or not self.mask_layer_path: 
      print('no mask layer path defined')
      self.mask = None 
      return 
    print("download mask chunk...")
    vol = CloudVolume(self.mask_layer_path, bounded=False, fill_missing=False,
                      progress=True, mip=self.mask_mip)
    self.xyfactor = 2**(self.mask_mip - self.output_mip)
    # only scale the indices in XY plane 
    self.mask_slices = tuple(slice(a.start//self.xyfactor, a.stop//self.xyfactor) 
                              for a in self.output_bounds.to_slices()[1:3])
    self.mask_slices = (self.output_bounds.to_slices()[0],) + self.mask_slices 

    # the slices did not contain the channel dimension
    print("mask slices: {}".format(self.mask_slices))
    self.mask = vol[self.mask_slices[::-1]]
    self.mask = np.transpose(self.mask)
    print("shape of mask: {}".format(self.mask.shape))
    self.mask = np.squeeze(self.mask, axis=0)

  def _mask_missing_sections(self):
    """
    mask some missing sections if the section id was provided 
    """
    if self.missing_section_ids_file_name: 
      zslice = self.image.slices[0]
      start = zslice.start 
      stop = zslice.stop  

      missing_section_ids = np.loadtxt(self.missing_section_ids_file_name, dtype='int64')
      for z in missing_section_ids:
        if z > stop:
          # the section ID list was supposed to be ordered ascendingly 
          break; 
        elif z>=start and z<=stop: 
          self.image[z-self.image.global_offset[0], :,:] = 0

  def _mask_output(self):
      if np.all(self.mask):
        print("mask elements are all positive, return directly")
        return
      if not np.any(self.output):
        print("output volume is all black, return directly")
        return 

      print("perform masking ...")
      # use c++ backend 
      # from datatools import mask_affiniy_map 
      # mask_affinity_map(self.aff, self.mask)
      
      assert np.any(self.mask)
      print("upsampling mask ...")
      # upsampling factor in XY plane 
      mask = np.zeros(self.output.shape[1:], dtype=self.mask.dtype)
      for offset in np.ndindex((self.xyfactor, self.xyfactor)):
        mask[:, np.s_[offset[0]::self.xyfactor], np.s_[offset[1]::self.xyfactor]] = self.mask 

      assert mask.shape == self.output.shape[1:]
      assert np.any(self.mask)
      np.multiply(self.output[0,:,:,:], mask, out=self.output[0,:,:,:])
      np.multiply(self.output[1,:,:,:], mask, out=self.output[1,:,:,:])
      np.multiply(self.output[2,:,:,:], mask, out=self.output[2,:,:,:])
      assert np.any(self.output)

  def _read_image(self):
    self.image_vol = CloudVolume(self.image_layer_path, bounded=False, 
                           fill_missing=False, progress=True, 
                           mip=self.image_mip, parallel=False)
    output_slices = self.output_bounds.to_slices()
    self.input_slices = tuple(slice(s.start - m, s.stop + m) for s, m in
                              zip(output_slices, self.cropping_margin_size))
    # always reverse the indexes since cloudvolume use x,y,z indexing
    self.image = self.image_vol[self.input_slices[::-1]]
    # the cutout is fortran ordered, so need to transpose and make it C order
    self.image = np.transpose(self.image)
    self.image = np.ascontiguousarray(self.image)
    assert self.image.shape[0] == 1
    self.image = np.squeeze(self.image, axis=0)
    global_offset = tuple(s.start for s in self.input_slices)
    
    from chunkflow.offset_array import OffsetArray
    self.image = OffsetArray(self.image, global_offset=global_offset)
    
  def _validate_image(self):
    """
    check that all the image voxels was downloaded without black region  
    We have found some black regions in previous inference run, 
    so hopefully this will solve the problem.
    """
    if self.image_validate_mip is None: 
      print('no validate mip parameter defined, skiping validation')
      return 

    # only use the region corresponds to higher mip level 
    # clamp the surrounding regions in XY plane 
    # this assumes that the image dataset was downsampled starting from the 
    # beginning offset in the info file 
    global_offset = self.image.global_offset 
    
    # factor3 follows xyz order in CloudVolume 
    factor3 = np.array([2**(self.image_validate_mip-self.image_mip), 
                        2**(self.image_validate_mip-self.image_mip), 1], 
                       dtype=np.int32)
    clamped_offset = tuple(go+f-(go-vo)%f for go,vo,f in zip(global_offset[::-1],
                                                  self.image_vol.voxel_offset, 
                                                  factor3))
    clamped_stop = tuple(go+s-(go+s-vo)%f for go,s,vo,f in zip(global_offset[::-1], 
                                                           self.image.shape[::-1],
                                                           self.image_vol.voxel_offset,
                                                           factor3))
    clamped_slices = tuple(slice(o,s) for o,s in zip(clamped_offset, clamped_stop))
    clamped_bbox = Bbox.from_slices(clamped_slices)
    clamped_image = self.image.cutout(clamped_slices[::-1])
    # transform to xyz order
    clamped_image = np.transpose(clamped_image)
    # get the corresponding bounding box for validation
    validate_bbox = self.image_vol.bbox_to_mip(clamped_bbox, mip=self.image_mip, 
                                                to_mip=self.image_validate_mip) 
    #validate_bbox = clamped_bbox // factor3

    # downsample the image using avaraging
    # keep the z as it is since the mip only applies to xy plane 
    from igneous.downsample import downsample_with_averaging 
    # recursivly downsample the image 
    # if we do it directly, the downsampled image will not be the same with the recursive one 
    # because of the rounding error of integer division
    for i in range(self.image_validate_mip-self.image_mip):
      clamped_image = downsample_with_averaging( clamped_image, np.array([2,2,1], dtype=np.int32) )
    
    # validation by template matching  
    result = validate_by_template_matching(clamped_image)
    if result is False:
      # save the log to error directory
      log_path = os.path.join(self.output_layer_path, 'error') 
      log_storage = Storage(log_path) 

      with Storage(log_path) as storage:
        storage.put_file(
            file_path=self.output_bounds.to_filename(),
            content=json.dumps(self.log),
            content_type='application/json') 
      raise Exception("detected a black box by template matching!")

    validate_vol = CloudVolume(self.image_layer_path, bounded=False, 
                               fill_missing=False, progress=True, 
                               mip=self.image_validate_mip, parallel=False)
    validate_image = validate_vol[validate_bbox.to_slices()]
    assert validate_image.shape[3] == 1 
    validate_image = np.squeeze(validate_image, axis=3) 

    # use the validate image to check the downloaded image
    assert np.alltrue(validate_image==clamped_image)     

  def _prepare_inference_engine(self):
    # prepare for inference
    from chunkflow.block_inference_engine import BlockInferenceEngine
    if self.framework == 'pznet':
      from chunkflow.frameworks.pznet_patch_inference_engine import PZNetPatchInferenceEngine
      patch_engine = PZNetPatchInferenceEngine(self.convnet_model_path)
    elif self.framework == 'pytorch':
      from chunkflow.frameworks.pytorch_patch_inference_engine import PytorchPatchInferenceEngine
      patch_engine = PytorchPatchInferenceEngine(self.convnet_model_path, 
                                                  self.convnet_weight_path,
                                                  patch_size=self.patch_size,
                                                  output_key=self.output_key,
                                                  num_output_channels=self.num_output_channels)
    elif self.framework == 'pytorch-multitask':
      from chunkflow.frameworks.pytorch_multitask_patch_inference import PytorchMultitaskPatchInferenceEngine
      patch_engine = PytorchMultitaskPatchInferenceEngine(
                                    self.convnet_model_path, 
                                    self.convnet_weight_path,
                                    patch_size=self.patch_size,
                                    output_key=self.output_key,
                                    patch_overlap=self.patch_overlap,
                                    num_output_channels=self.num_output_channels)
    elif self.framework == 'identity':
      from chunkflow.frameworks.identity_patch_inference_engine import IdentityPatchInferenceEngine 
      patch_engine = IdentityPatchInferenceEngine(num_output_channels=3)
    else:
      raise Exception('invalid inference backend: {}'.format(self.framework))

    self.block_inference_engine = BlockInferenceEngine(
      patch_inference_engine=patch_engine,
      patch_size=self.patch_size,
      patch_overlap=self.patch_overlap,
      output_key=self.output_key,
      num_output_channels=self.num_output_channels,
      is_masked_in_device=self.is_masked_in_device)

  def _inference(self):
    # this is for fast tests
    # self.output = np.random.randn(3, *self.image.shape).astype('float32')
    # return 

    # inference engine input is a OffsetArray rather than normal numpy array
    # it is actually a numpy array with global offset
    from chunkflow.offset_array import OffsetArray
    
    # build the inference engine
    self._prepare_inference_engine()  

    input_offset = tuple(s.start for s in self.input_slices)
    input_chunk = OffsetArray(self.image, global_offset=input_offset)
    self.output = self.block_inference_engine(input_chunk)

  def _crop(self):
    self.output = self.output[:,
        self.cropping_margin_size[0] : self.output.shape[1]-self.cropping_margin_size[0],
        self.cropping_margin_size[1] : self.output.shape[2]-self.cropping_margin_size[1],
        self.cropping_margin_size[2] : self.output.shape[3]-self.cropping_margin_size[2]]
  
  def _upload_output(self):
    # this is for fast test
    #self.output = np.transpose(self.output)
    #return

    vol = CloudVolume(self.output_layer_path, compress='gzip', fill_missing=True,
                      bounded=False, autocrop=True, mip=self.image_mip, progress=True)
    output_slices = self.output_bounds.to_slices() 
    # transpose czyx to xyzc order
    self.output = np.transpose(self.output)
    vol[output_slices[::-1]+(slice(0,self.output.shape[-1]),)] = self.output

  def _create_output_thumbnail(self):
    """
    quantize the affinitymap and downsample to higher mip level 
    upload the data for visual inspection.
    """
    thumbnail_path = os.path.join(self.output_layer_path, 'thumbnail')
    thumbnail_vol = CloudVolume(thumbnail_path, compress='gzip', 
                            fill_missing=True, bounded=False, autocrop=True, mip=self.image_mip, 
                            progress=True)
    # the output was already transposed to xyz/fortran order in previous step while uploading the output
    # self.output = np.transpose(self.output)
    
    # only use the first channel, it is the x affinity if this is affinitymap 
    output = self.output[:, :, :, :1]  
    image = (output * 255.0).astype(np.uint8) 

    # transform zyx to xyz
    output_bounds = Bbox.from_slices( self.output_bounds.to_slices()[::-1] )
    shape = Vec(*(output.shape[:3]))
    
    downsample_and_upload(image, output_bounds, thumbnail_vol, shape, 
                          mip=self.image_mip, axis='z', skip_first=True,
                          only_last_mip=True) 

  def _upload_log(self): 
    """
    upload internal log as a file to the same place of output 
    the file name is the output range 
    """
    log_path = os.path.join(self.output_layer_path, 'log') 
    log_storage = Storage(log_path) 

    with Storage(log_path) as storage:
      storage.put_file(
          file_path=self.output_bounds.to_filename(),
          content=json.dumps(self.log),
          content_type='application/json'
      )


=======
    """
    black out the affinitymap regions according to a mask. The mask could be 
    lower resolution in a higher mip level. The affinitymap correspond with 
    zero intensive voxels in the mask will be blacked out. 
    """
    def __init__(self, aff_input_layer_path, aff_output_layer_path, aff_mip, 
                 mask_layer_path, mask_mip, bounds):
        super().__init__(aff_input_layer_path, aff_output_layer_path, aff_mip, 
                         mask_layer_path, mask_mip, bounds)
        self.aff_input_layer_path = aff_input_layer_path 
        self.aff_output_layer_path = aff_output_layer_path 
        self.aff_mip = aff_mip 
        self.mask_layer_path = mask_layer_path
        self.mask_mip = mask_mip 

        self.aff_slices = bounds.to_slices()

    def execute(self):
        self._read_mask()
        self._read_affinity_map()
        self._mask_affinity_map()
        self._upload_affinity_map()

    def _read_affinity_map(self):
        print("download affinity map chunk...")
        if np.all(self.mask==0):
            print("the mask is all black, fill affinitymap with zeros directly")
            sz = (3,) + tuple(s.stop-s.start for s in self.aff_slices) 
            self.aff = np.zeros( sz, dtype='float32' )
            return 

        vol = CloudVolume(self.aff_input_layer_path, bounded=False, fill_missing=True,
                          progress=True, mip=self.aff_mip)
        # the slices did not contain the channel dimension
        self.aff = vol[self.aff_slices[::-1] + (slice(0,3),)]
        self.aff = np.transpose(self.aff)

    def _read_mask(self):
        print("download mask chunk...")
        vol = CloudVolume(self.mask_layer_path, bounded=False, fill_missing=True,
                          progress=True, mip=self.mask_mip)
        self.xyfactor = 2**(self.mask_mip - self.aff_mip)
        # only scale the indices in XY plane 
        self.mask_slices = tuple(slice(a.start//self.xyfactor, a.stop//self.xyfactor) 
                                 for a in self.aff_slices[1:3])
        self.mask_slices = (self.aff_slices[0],) + self.mask_slices 

        # the slices did not contain the channel dimension
        print("mask slices: {}".format(self.mask_slices))
        self.mask = vol[self.mask_slices[::-1]]
        self.mask = np.transpose(self.mask)
        print("shape of mask: {}".format(self.mask.shape))
        self.mask = np.squeeze(self.mask, axis=0)

    def _mask_affinity_map(self):
        if np.all(self.mask):
            print("mask elements are all positive, return directly")
            #return
        if not np.any(self.aff):
            print("affinitymap all black, return directly")
            return 

        print("perform masking ...")
        # use c++ backend 
        # from datatools import mask_affiniy_map 
        # mask_affinity_map(self.aff, self.mask)
        
        assert np.any(self.mask)
        print("upsampling mask ...")
        # upsampling factor in XY plane 
        mask = np.zeros(self.aff.shape[1:], dtype=self.mask.dtype)
        for offset in np.ndindex((self.xyfactor, self.xyfactor)):
            mask[:, np.s_[offset[0]::self.xyfactor], np.s_[offset[1]::self.xyfactor]] = self.mask 

        assert mask.shape == self.aff.shape[1:]
        assert np.any(self.mask)
        np.multiply(self.aff[0,:,:,:], mask, out=self.aff[0,:,:,:])
        np.multiply(self.aff[1,:,:,:], mask, out=self.aff[1,:,:,:])
        np.multiply(self.aff[2,:,:,:], mask, out=self.aff[2,:,:,:])
        assert np.any(self.aff)

    def _upload_affinity_map(self):
        print("upload affinity map chunk...")
        print("output path: {}".format(self.aff_output_layer_path))
        vol = CloudVolume(self.aff_output_layer_path, compress='gzip', 
                          fill_missing=True, bounded=False, autocrop=True, 
                          mip=self.aff_mip, progress=True)
        self.aff = np.transpose(self.aff)
        vol[self.aff_slices[::-1]+(slice(0,3),)] = self.aff 


class InferenceTask(RegisteredTask):
    """
    run inference like ChunkFlow.jl
    1. cutout image using cloudvolume
    2. run inference
    3. crop the margin to make the output aligned with cloud storage backend
    4. upload to cloud storage using cloudvolume

    Note that I always use z,y,x in python, but cloudvolume use x,y,z for indexing.
    So I always do a reverse of slices before indexing.
    """
    def __init__(self, image_layer_path, convnet_path, mask_layer_path, output_layer_path,
            output_offset, output_shape, patch_size, patch_overlap,
            cropping_margin_size, output_key='output', num_output_channels=3, 
                 image_mip=1, output_mip=1, mask_mip=3):
        
        super().__init__(image_layer_path, convnet_path, mask_layer_path, output_layer_path,
                output_offset, output_shape, patch_size, patch_overlap, 
                cropping_margin_size, output_key, num_output_channels, 
                image_mip, output_mip, mask_mip)
        
        output_shape = Vec(*output_shape)
        output_offset = Vec(*output_offset)
        self.image_layer_path = image_layer_path
        self.convnet_path = convnet_path
        self.mask_layer_path = mask_layer_path 
        self.output_layer_path = output_layer_path
        self.output_bounds = Bbox(output_offset, output_shape + output_offset)
        self.patch_size = patch_size
        self.patch_overlap = patch_overlap
        self.cropping_margin_size = cropping_margin_size
        self.output_key = output_key
        self.num_output_channels = num_output_channels
        self.image_mip = image_mip
        self.output_mip = output_mip
        self.mask_mip = mask_mip 
    
    def execute(self):
        self._read_mask()
        # if the mask is black, no need to run inference 
        if np.all(self.mask == 0):
            return 
        self._read_image()
        self._inference()
        self._crop()
        if self.mask: 
            self._mask_output()

        self._upload_output()

    def _read_mask(self):
        if self.mask_layer_path is None or not self.mask_layer_path: 
            print('no mask layer path defined')
            self.mask = None 
            return 
        print("download mask chunk...")
        vol = CloudVolume(self.mask_layer_path, bounded=False, fill_missing=True,
                          progress=True, mip=self.mask_mip)
        self.xyfactor = 2**(self.mask_mip - self.output_mip)
        # only scale the indices in XY plane 
        self.mask_slices = tuple(slice(a.start//self.xyfactor, a.stop//self.xyfactor) 
                                 for a in self.output_bounds.to_slices()[1:3])
        self.mask_slices = (self.output_bounds.to_slices()[0],) + self.mask_slices 

        # the slices did not contain the channel dimension
        print("mask slices: {}".format(self.mask_slices))
        self.mask = vol[self.mask_slices[::-1]]
        self.mask = np.transpose(self.mask)
        print("shape of mask: {}".format(self.mask.shape))
        self.mask = np.squeeze(self.mask, axis=0)

    def _mask_output(self):
        if np.all(self.mask):
            print("mask elements are all positive, return directly")
            #return
        if not np.any(self.output):
            print("output volume is all black, return directly")
            return 

        print("perform masking ...")
        # use c++ backend 
        # from datatools import mask_affiniy_map 
        # mask_affinity_map(self.aff, self.mask)
        
        assert np.any(self.mask)
        print("upsampling mask ...")
        # upsampling factor in XY plane 
        mask = np.zeros(self.output.shape[1:], dtype=self.mask.dtype)
        for offset in np.ndindex((self.xyfactor, self.xyfactor)):
            mask[:, np.s_[offset[0]::self.xyfactor], np.s_[offset[1]::self.xyfactor]] = self.mask 

        assert mask.shape == self.output.shape[1:]
        assert np.any(self.mask)
        np.multiply(self.output[0,:,:,:], mask, out=self.output[0,:,:,:])
        np.multiply(self.output[1,:,:,:], mask, out=self.output[1,:,:,:])
        np.multiply(self.output[2,:,:,:], mask, out=self.output[2,:,:,:])
        assert np.any(self.output)

    def _read_image(self):
        self.vol = CloudVolume(self.image_layer_path, bounded=False, fill_missing=False,
                               progress=True, mip=self.image_mip, parallel=True)
        output_slices = self.output_bounds.to_slices()
        self.input_slices = tuple(slice(s.start - m, s.stop + m) for s, m in
                                  zip(output_slices, self.cropping_margin_size))
        # always reverse the indexes since cloudvolume use x,y,z indexing
        self.image = self.vol[self.input_slices[::-1]]
        # the cutout is fortran ordered, so need to transpose and make it C order
        self.image = np.transpose(self.image)
        self.image = np.ascontiguousarray(self.image)
        assert self.image.shape[0] == 1
        self.image = np.squeeze(self.image, axis=0)

    def _inference(self):
        # prepare for inference
        from chunkflow.block_inference_engine import BlockInferenceEngine
        from chunkflow.frameworks.pznet_patch_inference_engine import PZNetPatchInferenceEngine
        patch_engine = PZNetPatchInferenceEngine(self.convnet_path)
        self.block_inference_engine = BlockInferenceEngine(
            patch_inference_engine=patch_engine,
            patch_size=self.patch_size,
            overlap=self.patch_overlap,
            output_key=self.output_key,
            output_channels=self.num_output_channels)


        # inference engine input is a OffsetArray rather than normal numpy array
        # it is actually a numpy array with global offset
        from chunkflow.offset_array import OffsetArray

        input_offset = tuple(s.start for s in self.input_slices)
        input_chunk = OffsetArray(self.image, global_offset=input_offset)
        self.output = self.block_inference_engine(input_chunk)

    def _crop(self):
        self.output = self.output[:,
                                  self.cropping_margin_size[0] : -self.cropping_margin_size[0],
                                  self.cropping_margin_size[1] : -self.cropping_margin_size[1],
                                  self.cropping_margin_size[2] : -self.cropping_margin_size[2]]

    def _upload_output(self):
        vol = CloudVolume(self.output_layer_path, compress='gzip', fill_missing=True,
                          bounded=False, autocrop=True, mip=self.image_mip, progress=True)
        output_slices = self.output_bounds.to_slices()
        self.output = np.transpose(self.output)
        vol[output_slices[::-1]+(slice(0,self.output.shape[-1]),)] = self.output
>>>>>>> 2ebf3ab3
<|MERGE_RESOLUTION|>--- conflicted
+++ resolved
@@ -34,7 +34,6 @@
 def downsample_and_upload(
     image, bounds, vol, ds_shape, 
     mip=0, axis='z', skip_first=False,
-<<<<<<< HEAD
     sparse=False, only_last_mip=False
   ): 
   """ 
@@ -64,26 +63,6 @@
   if len(factors) == 0:
     print("No factors generated. Image Shape: {}, Downsample Shape: {}, Volume Shape: {}, Bounds: {}".format(
         image.shape, ds_shape, vol.volume_size, bounds)
-=======
-    sparse=False
-  ):
-    ds_shape = min2(vol.volume_size, ds_shape[:3])
-
-    # sometimes we downsample a base layer of 512x512
-    # into underlying chunks of 64x64 which permits more scales
-    underlying_mip = (mip + 1) if (mip + 1) in vol.available_mips else mip
-    underlying_shape = vol.mip_underlying(underlying_mip).astype(np.float32)
-    toidx = {'x': 0, 'y': 1, 'z': 2}
-    preserved_idx = toidx[axis]
-    underlying_shape[preserved_idx] = float('inf')
-
-    # Need to use ds_shape here. Using image bounds means truncated
-    # edges won't generate as many mip levels
-    fullscales = downsample_scales.compute_plane_downsampling_scales(
-      size=ds_shape,
-      preserve_axis=axis,
-      max_downsampled_size=int(min(*underlying_shape)),
->>>>>>> 2ebf3ab3
     )
 
   downsamplefn = downsample.method(vol.layer_type, sparse=sparse)
@@ -1088,7 +1067,6 @@
     return remap
 
 class MaskAffinitymapTask(RegisteredTask):
-<<<<<<< HEAD
   """
   black out the affinitymap regions according to a mask. The mask could be 
   lower resolution in a higher mip level. The affinitymap correspond with 
@@ -1561,244 +1539,4 @@
           file_path=self.output_bounds.to_filename(),
           content=json.dumps(self.log),
           content_type='application/json'
-      )
-
-
-=======
-    """
-    black out the affinitymap regions according to a mask. The mask could be 
-    lower resolution in a higher mip level. The affinitymap correspond with 
-    zero intensive voxels in the mask will be blacked out. 
-    """
-    def __init__(self, aff_input_layer_path, aff_output_layer_path, aff_mip, 
-                 mask_layer_path, mask_mip, bounds):
-        super().__init__(aff_input_layer_path, aff_output_layer_path, aff_mip, 
-                         mask_layer_path, mask_mip, bounds)
-        self.aff_input_layer_path = aff_input_layer_path 
-        self.aff_output_layer_path = aff_output_layer_path 
-        self.aff_mip = aff_mip 
-        self.mask_layer_path = mask_layer_path
-        self.mask_mip = mask_mip 
-
-        self.aff_slices = bounds.to_slices()
-
-    def execute(self):
-        self._read_mask()
-        self._read_affinity_map()
-        self._mask_affinity_map()
-        self._upload_affinity_map()
-
-    def _read_affinity_map(self):
-        print("download affinity map chunk...")
-        if np.all(self.mask==0):
-            print("the mask is all black, fill affinitymap with zeros directly")
-            sz = (3,) + tuple(s.stop-s.start for s in self.aff_slices) 
-            self.aff = np.zeros( sz, dtype='float32' )
-            return 
-
-        vol = CloudVolume(self.aff_input_layer_path, bounded=False, fill_missing=True,
-                          progress=True, mip=self.aff_mip)
-        # the slices did not contain the channel dimension
-        self.aff = vol[self.aff_slices[::-1] + (slice(0,3),)]
-        self.aff = np.transpose(self.aff)
-
-    def _read_mask(self):
-        print("download mask chunk...")
-        vol = CloudVolume(self.mask_layer_path, bounded=False, fill_missing=True,
-                          progress=True, mip=self.mask_mip)
-        self.xyfactor = 2**(self.mask_mip - self.aff_mip)
-        # only scale the indices in XY plane 
-        self.mask_slices = tuple(slice(a.start//self.xyfactor, a.stop//self.xyfactor) 
-                                 for a in self.aff_slices[1:3])
-        self.mask_slices = (self.aff_slices[0],) + self.mask_slices 
-
-        # the slices did not contain the channel dimension
-        print("mask slices: {}".format(self.mask_slices))
-        self.mask = vol[self.mask_slices[::-1]]
-        self.mask = np.transpose(self.mask)
-        print("shape of mask: {}".format(self.mask.shape))
-        self.mask = np.squeeze(self.mask, axis=0)
-
-    def _mask_affinity_map(self):
-        if np.all(self.mask):
-            print("mask elements are all positive, return directly")
-            #return
-        if not np.any(self.aff):
-            print("affinitymap all black, return directly")
-            return 
-
-        print("perform masking ...")
-        # use c++ backend 
-        # from datatools import mask_affiniy_map 
-        # mask_affinity_map(self.aff, self.mask)
-        
-        assert np.any(self.mask)
-        print("upsampling mask ...")
-        # upsampling factor in XY plane 
-        mask = np.zeros(self.aff.shape[1:], dtype=self.mask.dtype)
-        for offset in np.ndindex((self.xyfactor, self.xyfactor)):
-            mask[:, np.s_[offset[0]::self.xyfactor], np.s_[offset[1]::self.xyfactor]] = self.mask 
-
-        assert mask.shape == self.aff.shape[1:]
-        assert np.any(self.mask)
-        np.multiply(self.aff[0,:,:,:], mask, out=self.aff[0,:,:,:])
-        np.multiply(self.aff[1,:,:,:], mask, out=self.aff[1,:,:,:])
-        np.multiply(self.aff[2,:,:,:], mask, out=self.aff[2,:,:,:])
-        assert np.any(self.aff)
-
-    def _upload_affinity_map(self):
-        print("upload affinity map chunk...")
-        print("output path: {}".format(self.aff_output_layer_path))
-        vol = CloudVolume(self.aff_output_layer_path, compress='gzip', 
-                          fill_missing=True, bounded=False, autocrop=True, 
-                          mip=self.aff_mip, progress=True)
-        self.aff = np.transpose(self.aff)
-        vol[self.aff_slices[::-1]+(slice(0,3),)] = self.aff 
-
-
-class InferenceTask(RegisteredTask):
-    """
-    run inference like ChunkFlow.jl
-    1. cutout image using cloudvolume
-    2. run inference
-    3. crop the margin to make the output aligned with cloud storage backend
-    4. upload to cloud storage using cloudvolume
-
-    Note that I always use z,y,x in python, but cloudvolume use x,y,z for indexing.
-    So I always do a reverse of slices before indexing.
-    """
-    def __init__(self, image_layer_path, convnet_path, mask_layer_path, output_layer_path,
-            output_offset, output_shape, patch_size, patch_overlap,
-            cropping_margin_size, output_key='output', num_output_channels=3, 
-                 image_mip=1, output_mip=1, mask_mip=3):
-        
-        super().__init__(image_layer_path, convnet_path, mask_layer_path, output_layer_path,
-                output_offset, output_shape, patch_size, patch_overlap, 
-                cropping_margin_size, output_key, num_output_channels, 
-                image_mip, output_mip, mask_mip)
-        
-        output_shape = Vec(*output_shape)
-        output_offset = Vec(*output_offset)
-        self.image_layer_path = image_layer_path
-        self.convnet_path = convnet_path
-        self.mask_layer_path = mask_layer_path 
-        self.output_layer_path = output_layer_path
-        self.output_bounds = Bbox(output_offset, output_shape + output_offset)
-        self.patch_size = patch_size
-        self.patch_overlap = patch_overlap
-        self.cropping_margin_size = cropping_margin_size
-        self.output_key = output_key
-        self.num_output_channels = num_output_channels
-        self.image_mip = image_mip
-        self.output_mip = output_mip
-        self.mask_mip = mask_mip 
-    
-    def execute(self):
-        self._read_mask()
-        # if the mask is black, no need to run inference 
-        if np.all(self.mask == 0):
-            return 
-        self._read_image()
-        self._inference()
-        self._crop()
-        if self.mask: 
-            self._mask_output()
-
-        self._upload_output()
-
-    def _read_mask(self):
-        if self.mask_layer_path is None or not self.mask_layer_path: 
-            print('no mask layer path defined')
-            self.mask = None 
-            return 
-        print("download mask chunk...")
-        vol = CloudVolume(self.mask_layer_path, bounded=False, fill_missing=True,
-                          progress=True, mip=self.mask_mip)
-        self.xyfactor = 2**(self.mask_mip - self.output_mip)
-        # only scale the indices in XY plane 
-        self.mask_slices = tuple(slice(a.start//self.xyfactor, a.stop//self.xyfactor) 
-                                 for a in self.output_bounds.to_slices()[1:3])
-        self.mask_slices = (self.output_bounds.to_slices()[0],) + self.mask_slices 
-
-        # the slices did not contain the channel dimension
-        print("mask slices: {}".format(self.mask_slices))
-        self.mask = vol[self.mask_slices[::-1]]
-        self.mask = np.transpose(self.mask)
-        print("shape of mask: {}".format(self.mask.shape))
-        self.mask = np.squeeze(self.mask, axis=0)
-
-    def _mask_output(self):
-        if np.all(self.mask):
-            print("mask elements are all positive, return directly")
-            #return
-        if not np.any(self.output):
-            print("output volume is all black, return directly")
-            return 
-
-        print("perform masking ...")
-        # use c++ backend 
-        # from datatools import mask_affiniy_map 
-        # mask_affinity_map(self.aff, self.mask)
-        
-        assert np.any(self.mask)
-        print("upsampling mask ...")
-        # upsampling factor in XY plane 
-        mask = np.zeros(self.output.shape[1:], dtype=self.mask.dtype)
-        for offset in np.ndindex((self.xyfactor, self.xyfactor)):
-            mask[:, np.s_[offset[0]::self.xyfactor], np.s_[offset[1]::self.xyfactor]] = self.mask 
-
-        assert mask.shape == self.output.shape[1:]
-        assert np.any(self.mask)
-        np.multiply(self.output[0,:,:,:], mask, out=self.output[0,:,:,:])
-        np.multiply(self.output[1,:,:,:], mask, out=self.output[1,:,:,:])
-        np.multiply(self.output[2,:,:,:], mask, out=self.output[2,:,:,:])
-        assert np.any(self.output)
-
-    def _read_image(self):
-        self.vol = CloudVolume(self.image_layer_path, bounded=False, fill_missing=False,
-                               progress=True, mip=self.image_mip, parallel=True)
-        output_slices = self.output_bounds.to_slices()
-        self.input_slices = tuple(slice(s.start - m, s.stop + m) for s, m in
-                                  zip(output_slices, self.cropping_margin_size))
-        # always reverse the indexes since cloudvolume use x,y,z indexing
-        self.image = self.vol[self.input_slices[::-1]]
-        # the cutout is fortran ordered, so need to transpose and make it C order
-        self.image = np.transpose(self.image)
-        self.image = np.ascontiguousarray(self.image)
-        assert self.image.shape[0] == 1
-        self.image = np.squeeze(self.image, axis=0)
-
-    def _inference(self):
-        # prepare for inference
-        from chunkflow.block_inference_engine import BlockInferenceEngine
-        from chunkflow.frameworks.pznet_patch_inference_engine import PZNetPatchInferenceEngine
-        patch_engine = PZNetPatchInferenceEngine(self.convnet_path)
-        self.block_inference_engine = BlockInferenceEngine(
-            patch_inference_engine=patch_engine,
-            patch_size=self.patch_size,
-            overlap=self.patch_overlap,
-            output_key=self.output_key,
-            output_channels=self.num_output_channels)
-
-
-        # inference engine input is a OffsetArray rather than normal numpy array
-        # it is actually a numpy array with global offset
-        from chunkflow.offset_array import OffsetArray
-
-        input_offset = tuple(s.start for s in self.input_slices)
-        input_chunk = OffsetArray(self.image, global_offset=input_offset)
-        self.output = self.block_inference_engine(input_chunk)
-
-    def _crop(self):
-        self.output = self.output[:,
-                                  self.cropping_margin_size[0] : -self.cropping_margin_size[0],
-                                  self.cropping_margin_size[1] : -self.cropping_margin_size[1],
-                                  self.cropping_margin_size[2] : -self.cropping_margin_size[2]]
-
-    def _upload_output(self):
-        vol = CloudVolume(self.output_layer_path, compress='gzip', fill_missing=True,
-                          bounded=False, autocrop=True, mip=self.image_mip, progress=True)
-        output_slices = self.output_bounds.to_slices()
-        self.output = np.transpose(self.output)
-        vol[output_slices[::-1]+(slice(0,self.output.shape[-1]),)] = self.output
->>>>>>> 2ebf3ab3
+      )