--- conflicted
+++ resolved
@@ -20,8 +20,11 @@
 third_party_dir = './ext/third_party'
 
 setuptools.setup(
-<<<<<<< HEAD
-  setup_requires=['pbr'],
+  setup_requires=['pbr', 'numpy'],
+  extras_require={
+     ':python_version == "2.7"': ['futures'],
+     ':python_version == "2.6"': ['futures'],
+  },
   pbr=True,
   ext_modules=[
     setuptools.Extension(
@@ -62,32 +65,4 @@
      ]
     ) #don't use  '-fvisibility=hidden', python can't see init module
   ],
-=======
-    setup_requires=['pbr', 'numpy'],
-    extras_require={
-      ':python_version == "2.7"': ['futures'],
-      ':python_version == "2.6"': ['futures'],
-    },
-    pbr=True,
-    ext_modules=[
-        setuptools.Extension(
-            'igneous._mesher',
-            sources=[ os.path.join(third_party_dir, name) for name in ('mc/_mesher.cpp','mc/cMesher.cpp') ],
-            depends=[ os.path.join(third_party_dir, 'mc/cMesher.h')],
-            language='c++',
-            include_dirs=[ os.path.join(third_party_dir, name) for name in ('zi_lib/', 'mc/') ],
-            extra_compile_args=[
-              '-std=c++11','-O3'
-            ]), #don't use  '-fvisibility=hidden', python can't see init module
-        setuptools.Extension(
-            'fastremap',
-            sources=[ './ext/remap/fastremap.cpp' ],
-            depends=[],
-            language='c++',
-            include_dirs=[np.get_include()],
-            extra_compile_args=[
-              '-std=c++11', '-O3'
-            ]) #don't use  '-fvisibility=hidden', python can't see init module
-    ],
->>>>>>> 1be9d0a8
 )
