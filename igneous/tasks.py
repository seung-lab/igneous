from __future__ import print_function

from collections import defaultdict

try:
  from StringIO import cStringIO as BytesIO
except ImportError:
  from io import BytesIO

import json
import math
import os
import random
import re
# from tempfile import NamedTemporaryFile  # used by BigArrayTask

# from backports import lzma               # used by HyperSquareTask
# import blosc                             # used by BigArrayTask
# import h5py                              # used by BigArrayTask

import numpy as np
from tqdm import tqdm

from cloudvolume import CloudVolume, Storage
from cloudvolume.lib import min2, Vec, Bbox, mkdir
from taskqueue import RegisteredTask

from igneous import chunks, downsample, downsample_scales
from igneous import Mesher  # broken out for ease of commenting out


<<<<<<< HEAD
def downsample_and_upload(
    image, bounds, vol, ds_shape, 
    mip=0, axis='z', skip_first=False,
    sparse=False
  ):
    ds_shape = min2(vol.volume_size, ds_shape[:3])

    # sometimes we downsample a base layer of 512x512
    # into underlying chunks of 64x64 which permits more scales
    underlying_mip = (mip + 1) if (mip + 1) in vol.available_mips else mip
    underlying_shape = vol.mip_underlying(underlying_mip).astype(np.float32)
    toidx = { 'x': 0, 'y': 1, 'z': 2 }
    preserved_idx = toidx[axis]
    underlying_shape[preserved_idx] = float('inf')

    # Need to use ds_shape here. Using image bounds means truncated
    # edges won't generate as many mip levels
    fullscales = downsample_scales.compute_plane_downsampling_scales(
=======
def downsample_and_upload(image, bounds, vol, ds_shape, mip=0, axis='z', skip_first=False):
  ds_shape = min2(vol.volume_size, ds_shape[:3])

  # sometimes we downsample a base layer of 512x512
  # into underlying chunks of 64x64 which permits more scales
  underlying_mip = (mip + 1) if (mip + 1) in vol.available_mips else mip
  underlying_shape = vol.mip_underlying(underlying_mip).astype(np.float32)
  toidx = {'x': 0, 'y': 1, 'z': 2}
  preserved_idx = toidx[axis]
  underlying_shape[preserved_idx] = float('inf')

  # Need to use ds_shape here. Using image bounds means truncated
  # edges won't generate as many mip levels
  fullscales = downsample_scales.compute_plane_downsampling_scales(
>>>>>>> 004eca06
      size=ds_shape,
      preserve_axis=axis,
      max_downsampled_size=int(min(*underlying_shape)),
  )
  factors = downsample.scale_series_to_downsample_factors(fullscales)

  if len(factors) == 0:
    print("No factors generated. Image Shape: {}, Downsample Shape: {}, Volume Shape: {}, Bounds: {}".format(
        image.shape, ds_shape, vol.volume_size, bounds)
    )

  downsamplefn = downsample.method(vol.layer_type)

<<<<<<< HEAD
    downsamplefn = downsample.method(vol.layer_type, sparse=sparse)
=======
  vol.mip = mip
  if not skip_first:
    vol[bounds.to_slices()] = image
>>>>>>> 004eca06

  new_bounds = bounds.clone()

  for factor3 in factors:
    vol.mip += 1
    image = downsamplefn(image, factor3)
    new_bounds //= factor3
    new_bounds.maxpt = new_bounds.minpt + Vec(*image.shape[:3])
    vol[new_bounds.to_slices()] = image


def cache(task, cloudpath):
  layer_path, filename = os.path.split(cloudpath)

  classname = task.__class__.__name__
  lcldir = mkdir(os.path.join('/tmp/', classname))
  lclpath = os.path.join(lcldir, filename)

  if os.path.exists(lclpath):
    with open(lclpath, 'rb') as f:
      filestr = f.read()
  else:
    with Storage(layer_path, n_threads=0) as stor:
      filestr = stor.get_file(filename)

    with open(lclpath, 'wb') as f:
      f.write(filestr)

  return filestr


class PrintTask(RegisteredTask):
  """For testing the task_execution.py script."""

  def __init__(self, index):
    super(PrintTask, self).__init__(index)
    self.index = index

  def execute(self):
    print(self.index)


class IngestTask(RegisteredTask):
  """Ingests and does downsampling.
     We want tasks execution to be independent of each other, so that no synchronization is
     required.
     The downsample scales should be such that the lowest resolution chunk should be able
     to be produce from the data available.
  """

  def __init__(self, chunk_path, chunk_encoding, layer_path):
    super(IngestTask, self).__init__(chunk_path, chunk_encoding, layer_path)
    self.chunk_path = chunk_path
    self.chunk_encoding = chunk_encoding
    self.layer_path = layer_path

  def execute(self):
    volume = CloudVolume(self.layer_path, mip=0)
    bounds = Bbox.from_filename(self.chunk_path)
    image = self._download_input_chunk(bounds)
    image = chunks.decode(image, self.chunk_encoding)
    # BUG: We need to provide some kind of ds_shape independent of the image
    # otherwise the edges of the dataset may not generate as many mip levels.
    downsample_and_upload(image, bounds, volume, mip=0,
                          ds_shape=image.shape[:3])

  def _download_input_chunk(self, bounds):
    storage = Storage(self.layer_path, n_threads=0)
    relpath = 'build/{}'.format(bounds.to_filename())
    return storage.get_file(relpath)


class DeleteTask(RegisteredTask):
  """Delete a block of images inside a layer on all mip levels."""

  def __init__(self, layer_path, shape, offset):
    super(DeleteTask, self).__init__(layer_path, shape, offset)
    self.layer_path = layer_path
    self.shape = Vec(*shape)
    self.offset = Vec(*offset)

  def execute(self):
    vol = CloudVolume(self.layer_path)

    highres_bbox = Bbox(self.offset, self.offset + self.shape)
    for mip in vol.available_mips:
      vol.mip = mip
      slices = vol.slices_from_global_coords(highres_bbox.to_slices())
      bbox = Bbox.from_slices(slices).round_to_chunk_size(
          vol.underlying, offset=vol.bounds.minpt)
      vol.delete(bbox)


class DownsampleTask(RegisteredTask):
<<<<<<< HEAD
  def __init__(self, 
    layer_path, mip, shape, offset, 
    fill_missing=False, axis='z', sparse=False):

    super(DownsampleTask, self).__init__(
      layer_path, mip, shape, offset, 
      fill_missing, axis, sparse
    )
=======
  def __init__(self, layer_path, mip, shape, offset, fill_missing=False, axis='z'):
    super(DownsampleTask, self).__init__(
        layer_path, mip, shape, offset, fill_missing, axis)
>>>>>>> 004eca06
    self.layer_path = layer_path
    self.mip = mip
    self.shape = Vec(*shape)
    self.offset = Vec(*offset)
    self.fill_missing = fill_missing
    self.axis = axis
    self.sparse = sparse

  def execute(self):
    vol = CloudVolume(self.layer_path, self.mip,
                      fill_missing=self.fill_missing)
    bounds = Bbox(self.offset, self.shape + self.offset)
    bounds = Bbox.clamp(bounds, vol.bounds)
<<<<<<< HEAD
    image = vol[ bounds.to_slices() ]
    downsample_and_upload(
      image, bounds, vol, 
      self.shape, self.mip, self.axis, 
      skip_first=True, sparse=self.sparse
    )
=======
    image = vol[bounds.to_slices()]
    downsample_and_upload(image, bounds, vol, self.shape,
                          self.mip, self.axis, skip_first=True)

>>>>>>> 004eca06

class QuantizeAffinitiesTask(RegisteredTask):
  def __init__(self, source_layer_path, dest_layer_path, shape, offset, fill_missing=False):
    super(QuantizeAffinitiesTask, self).__init__(
        source_layer_path, dest_layer_path, shape, offset, fill_missing)
    self.source_layer_path = source_layer_path
    self.dest_layer_path = dest_layer_path
    self.shape = Vec(*shape)
    self.offset = Vec(*offset)
    self.fill_missing = fill_missing

  def execute(self):
    srcvol = CloudVolume(self.source_layer_path, mip=0,
                         fill_missing=self.fill_missing)

    bounds = Bbox(self.offset, self.shape + self.offset)
    bounds = Bbox.clamp(bounds, srcvol.bounds)

    image = srcvol[bounds.to_slices()][:, :, :, :1]  # only use x affinity
    image = (image * 255.0).astype(np.uint8)

    destvol = CloudVolume(self.dest_layer_path, mip=0)
    downsample_and_upload(image, bounds, destvol, self.shape, mip=0, axis='z')


class MeshTask(RegisteredTask):
  def __init__(self, shape, offset, layer_path, **kwargs):
    super(MeshTask, self).__init__(shape, offset, layer_path, **kwargs)
    self.shape = Vec(*shape)
    self.offset = Vec(*offset)
    self.layer_path = layer_path
    self.options = {
        'lod': kwargs.get('lod', 0),
        'mip': kwargs.get('mip', 0),
        'simplification_factor': kwargs.get('simplification_factor', 100),
        'max_simplification_error': kwargs.get('max_simplification_error', 40),
        'remap_table': kwargs.get('remap_table', None),
        'generate_manifests': kwargs.get('generate_manifests', False),
        'low_padding': kwargs.get('low_padding', 1),
        'high_padding': kwargs.get('high_padding', 1)
    }

  def execute(self):
    self._volume = CloudVolume(
        self.layer_path, self.options['mip'], bounded=False)
    self._bounds = Bbox(self.offset, self.shape + self.offset)
    self._bounds = Bbox.clamp(self._bounds, self._volume.bounds)

    self._mesher = Mesher(self._volume.resolution)

    # Marching cubes loves its 1vx overlaps.
    # This avoids lines appearing between
    # adjacent chunks.
    data_bounds = self._bounds.clone()
    data_bounds.minpt -= self.options['low_padding']
    data_bounds.maxpt += self.options['high_padding']

    self._mesh_dir = None
    if 'meshing' in self._volume.info:
      self._mesh_dir = self._volume.info['meshing']
    elif 'mesh' in self._volume.info:
      self._mesh_dir = self._volume.info['mesh']

    if not self._mesh_dir:
      raise ValueError("The mesh destination is not present in the info file.")

    # chunk_position includes the overlap specified by low_padding/high_padding
    self._data = self._volume[data_bounds.to_slices()]
    self._remap()
    self._compute_meshes()

  def _remap(self):
    if self.options['remap_table'] is not None:
      actual_remap = {
          int(k): int(v) for k, v in self.options['remap_table'].items()
      }

      self._remap_list = [0] + list(actual_remap.values())
      enumerated_remap = {int(v): i for i, v in enumerate(self._remap_list)}

      do_remap = lambda x: enumerated_remap[actual_remap.get(x, 0)]
      self._data = np.vectorize(do_remap)(self._data)

  def _compute_meshes(self):
    with Storage(self.layer_path) as storage:
      data = self._data[:, :, :, 0].T
      self._mesher.mesh(data)
      for obj_id in self._mesher.ids():
        if self.options['remap_table'] is None:
          remapped_id = obj_id
        else:
          remapped_id = self._remap_list[obj_id]

        storage.put_file(
            file_path='{}/{}:{}:{}'.format(
                self._mesh_dir, remapped_id, self.options['lod'],
                self._bounds.to_filename()
            ),
            content=self._create_mesh(obj_id),
            compress=True,
        )

        if self.options['generate_manifests']:
          fragments = []
          fragments.append('{}:{}:{}'.format(remapped_id, self.options['lod'],
                                             self._bounds.to_filename()))

          storage.put_file(
              file_path='{}/{}:{}'.format(
                  self._mesh_dir, remapped_id, self.options['lod']),
              content=json.dumps({"fragments": fragments}),
              content_type='application/json'
          )

  def _create_mesh(self, obj_id):
    mesh = self._mesher.get_mesh(
        obj_id,
        simplification_factor=self.options['simplification_factor'],
        max_simplification_error=self.options['max_simplification_error']
    )
    vertices = self._update_vertices(
        np.array(mesh['points'], dtype=np.float32))
    vertex_index_format = [
        np.uint32(len(vertices) / 3), # Number of vertices (3 coordinates)
        vertices,
        np.array(mesh['faces'], dtype=np.uint32)
    ]
    return b''.join([array.tobytes() for array in vertex_index_format])

  def _update_vertices(self, points):
    # zi_lib meshing multiplies vertices by 2.0 to avoid working with floats,
    # but we need to recover the exact position for display
    # Note: points are already multiplied by resolution, but missing the offset
    points /= 2.0
    resolution = self._volume.resolution
    xmin, ymin, zmin = self._bounds.minpt
    points[0::3] = points[0::3] + xmin * resolution.x
    points[1::3] = points[1::3] + ymin * resolution.y
    points[2::3] = points[2::3] + zmin * resolution.z
    return points


class MeshManifestTask(RegisteredTask):
  """
  Finalize mesh generation by post-processing chunk fragment
  lists into mesh fragment manifests.
  These are necessary for neuroglancer to know which mesh
  fragments to download for a given segid.

  If we parallelize using prefixes single digit prefixes ['0','1',..'9'] all meshes will
  be correctly processed. But if we do ['10','11',..'99'] meshes from [0,9] won't get
  processed and need to be handle specifically by creating tasks that will process
  a single mesh ['0:','1:',..'9:']
  """

  def __init__(self, layer_path, prefix, lod=0):
    super(MeshManifestTask, self).__init__(layer_path, prefix)
    self.layer_path = layer_path
    self.lod = lod
    self.prefix = prefix

  def execute(self):
    with Storage(self.layer_path) as storage:
      self._info = json.loads(storage.get_file('info').decode('utf8'))

      self.mesh_dir = None
      if 'meshing' in self._info:
        self.mesh_dir = self._info['meshing']
      elif 'mesh' in self._info:
        self.mesh_dir = self._info['mesh']

      self._generate_manifests(storage)

  def _get_mesh_filenames_subset(self, storage):
    prefix = '{}/{}'.format(self.mesh_dir, self.prefix)
    segids = defaultdict(list)

    for filename in storage.list_files(prefix=prefix):
      filename = os.path.basename(filename)
      # `match` implies the beginning (^). `search` matches whole string
      matches = re.search(r'(\d+):(\d+):', filename)

      if not matches:
        continue

      segid, lod = matches.groups()
      segid, lod = int(segid), int(lod)

      if lod != self.lod:
        continue

      segids[segid].append(filename)

    return segids

  def _generate_manifests(self, storage):
    segids = self._get_mesh_filenames_subset(storage)
    for segid, frags in tqdm(segids.items()):
      storage.put_file(
          file_path='{}/{}:{}'.format(self.mesh_dir, segid, self.lod),
          content=json.dumps({"fragments": frags}),
          content_type='application/json',
      )


# class BigArrayTask(RegisteredTask):
#   def __init__(self, layer_path, chunk_path, chunk_encoding, version):
#     super(BigArrayTask, self).__init__(
#         layer_path, chunk_path, chunk_encoding, version)
#     self.layer_path = layer_path
#     self.chunk_path = chunk_path
#     self.chunk_encoding = chunk_encoding
#     self.version = version

#   def execute(self):
#     self._parse_chunk_path()
#     self._storage = Storage(self.layer_path)
#     self._download_input_chunk()
#     self._upload_chunk()

#   def _parse_chunk_path(self):
#     if self.version == 'zfish_v0/affinities':
#       match = re.match(r'^.*/bigarray/block_(\d+)-(\d+)_(\d+)-(\d+)_(\d+)-(\d+)_1-3.h5$',
#                        self.chunk_path)
#     elif self.version == 'zfish_v0/image' or self.version == 'pinky_v0/image':
#       match = re.match(r'^.*/bigarray/(\d+):(\d+)_(\d+):(\d+)_(\d+):(\d+)$',
#                        self.chunk_path)
#     else:
#       raise NotImplementedError(self.version)

#     (self._xmin, self._xmax,
#      self._ymin, self._ymax,
#      self._zmin, self._zmax) = match.groups()

#     self._xmin = int(self._xmin)
#     self._xmax = int(self._xmax)
#     self._ymin = int(self._ymin)
#     self._ymax = int(self._ymax)
#     self._zmin = int(self._zmin)
#     self._zmax = int(self._zmax)
#     self._filename = self.chunk_path.split('/')[-1]

#   def _download_input_chunk(self):
#     string_data = self._storage.get_file(
#         os.path.join('bigarray', self._filename))
#     if self.version == 'zfish_v0/affinities':
#       self._data = self._decode_hdf5(string_data)
#     elif self.version == 'zfish_v0/image':
#       self._data = self._decode_blosc(string_data, shape=[2048, 2048, 128])
#     elif self.version == 'pinky_v0/image':
#       self._data = self._decode_blosc(string_data, shape=[2048, 2048, 64])
#     else:
#       raise NotImplementedError(self.version)

#   def _decode_blosc(self, string, shape):
#     seeked = blosc.decompress(string[10:])
#     arr = np.fromstring(seeked, dtype=np.uint8).reshape(
#         shape[::-1]).transpose((2, 1, 0))
#     return np.expand_dims(arr, 3)

#   def _decode_hdf5(self, string):
#     with NamedTemporaryFile(delete=False) as tmp:
#       tmp.write(string)
#       tmp.close()
#       with h5py.File(tmp.name, 'r') as h5:
#         return np.transpose(h5['img'][:], axes=(3, 2, 1, 0))

#   def _upload_chunk(self):
#     if self.version == 'zfish_v0/affinities':
#       shape = [313472, 193664, 1280]
#       offset = [14336, 11264, 16384]
#     elif self.version == 'zfish_v0/image':
#       shape = [69632, 34816, 1280]
#       offset = [14336, 12288, 16384]
#     elif self.version == 'pinky_v0/image':
#       shape = [100352, 55296, 1024]
#       offset = [2048, 14336, 16384]
#     else:
#       raise NotImplementedError(self.version)

#     xmin = self._xmin - offset[0] - 1
#     xmax = min(self._xmax - offset[0], shape[0])
#     ymin = self._ymin - offset[1] - 1
#     ymax = min(self._ymax - offset[1], shape[1])
#     zmin = self._zmin - offset[2] - 1
#     zmax = min(self._zmax - offset[2], shape[2])

#     # bigarray chunk has padding to fill the volume
#     chunk = self._data[:xmax-xmin, :ymax-ymin, :zmax-zmin, :]
#     filename = 'build/{:d}-{:d}_{:d}-{:d}_{:d}-{:d}'.format(
#         xmin, xmax, ymin, ymax, zmin, zmax)
#     encoded = self._encode(chunk, self.chunk_encoding)
#     self._storage.put_file(filename, encoded)
#     self._storage.wait_until_queue_empty()

#   def _encode(self, chunk, encoding):
#     if encoding == "jpeg":
#       return chunks.encode_jpeg(chunk)
#     elif encoding == "npz":
#       return chunks.encode_npz(chunk)
#     elif encoding == "npz_uint8":
#       chunk = chunk * 255
#       chunk = chunk.astype(np.uint8)
#       return chunks.encode_npz(chunk)
#     elif encoding == "raw":
#       return chunks.encode_raw(chunk)
#     else:
#       raise NotImplementedError(encoding)


# class HyperSquareTask(RegisteredTask):
#   def __init__(self, bucket_name, dataset_name, layer_name,
#                volume_dir, layer_type, overlap, resolution):

#     self.bucket_name = bucket_name
#     self.dataset_name = dataset_name
#     self.layer_name = layer_name
#     self.volume_dir = volume_dir
#     self.layer_type = layer_type
#     self.overlap = Vec(*overlap)

#     self.resolution = Vec(*resolution)

#     self._volume_cloudpath = 'gs://{}/{}'.format(
#         self.bucket_name, self.volume_dir)
#     self._bucket = None
#     self._metadata = None
#     self._bounds = None

#   def execute(self):
#     client = storage.Client.from_service_account_json(
#         lib.credentials_path(), project=lib.GCLOUD_PROJECT_NAME
#     )
#     self._bucket = client.get_bucket(self.bucket_name)
#     self._metadata = meta = self._download_metadata()

#     self._bounds = Bbox(
#         meta['physical_offset_min'],  # in voxels
#         meta['physical_offset_max']
#     )

#     shape = Vec(*meta['chunk_voxel_dimensions'])
#     shape = Vec(shape.x, shape.y, shape.z, 1)

#     if self.layer_type == 'image':
#       dtype = meta['image_type'].lower()
#       cube = self._materialize_images(shape, dtype)
#     elif self.layer_type == 'segmentation':
#       dtype = meta['segment_id_type'].lower()
#       cube = self._materialize_segmentation(shape, dtype)
#     else:
#       dtype = meta['affinity_type'].lower()
#       return NotImplementedError("Don't know how to get the images for this layer.")

#     self._upload_chunk(cube, dtype)

#   def _download_metadata(self):
#     cloudpath = '{}/metadata.json'.format(self.volume_dir)
#     metadata = self._bucket.get_blob(cloudpath).download_as_string()
#     return json.loads(metadata)

#   def _materialize_segmentation(self, shape, dtype):
#     segmentation_path = '{}/segmentation.lzma'.format(self.volume_dir)
#     seg_blob = self._bucket.get_blob(segmentation_path)
#     return self._decode_lzma(seg_blob.download_as_string(), shape, dtype)

#   def _materialize_images(self, shape, dtype):
#     cloudpaths = ['{}/jpg/{}.jpg'.format(self.volume_dir, i)
#                   for i in xrange(shape.z)]
#     datacube = np.zeros(shape=shape, dtype=np.uint8)  # x,y,z,channels

#     prefix = '{}/jpg/'.format(self.volume_dir)

#     blobs = self._bucket.list_blobs(prefix=prefix)
#     for blob in blobs:
#       z = int(re.findall(r'(\d+)\.jpg', blob.name)[0])
#       imgdata = blob.download_as_string()
#       # Hypersquare images are each situated in the xy plane
#       # so the shape should be (width,height,1)
#       shape = self._bounds.size3()
#       shape.z = 1
#       datacube[:, :, z, :] = chunks.decode_jpeg(imgdata, shape=tuple(shape))

#     return datacube

#   def _decode_lzma(self, string_data, shape, dtype):
#     arr = lzma.decompress(string_data)
#     arr = np.fromstring(arr, dtype=dtype)
#     return arr.reshape(shape[::-1]).T

#   def _upload_chunk(self, datacube, dtype):
#     vol = CloudVolume(self.dataset_name, self.layer_name, mip=0)
#     hov = self.overlap / 2  # half overlap, e.g. 32 -> 16 in e2198
#     img = datacube[hov.x:-hov.x, hov.y:-hov.y,
#                    hov.z:-hov.z, :]  # e.g. 256 -> 224
#     bounds = self._bounds.clone()

#     # the boxes are offset left of zero by half overlap, so no need to
#     # compensate for weird shifts. only upload the non-overlap region.

#     downsample_and_upload(image, bounds, vol, ds_shape=img.shape)
#     vol[bounds.to_slices()] = img


class HyperSquareConsensusTask(RegisteredTask):
  """
  Import an Eyewire consensus into neuroglancer by combining
  database information encoded as JSON files with pre-ingested
  Hypersquare.

  The result of the remapping is that all human traced cells should
  be present and identifiable by their Eyewire cells.id number.
  The remaining segments should be the same segid but reencoded
  from 16 to 32 bits such that their high bits encode the
  tasks.segmentation_id according to some mapping that fits
  into 16 bits. It's usually:

    tasks.segmentation_id - min(tasks.segmentation_id for that dataset)

  The consensus map file should be uploaded into the neuroglancer
  data layer directory corresponding to the destination layer being
  processed. The contents of the file are JSON encoded and look like:

  { VOLUMEID: { CELLID: [segids] } }
  """

  def __init__(self, src_path, dest_path, ew_volume_id,
               consensus_map_path, shape, offset):

    super(HyperSquareConsensusTask, self).__init__(
        src_path, dest_path, ew_volume_id,
        consensus_map_path, shape, offset
    )
    self.src_path = src_path
    self.dest_path = dest_path
    self.consensus_map_path = consensus_map_path
    self.shape = Vec(*shape)
    self.offset = Vec(*offset)
    self.ew_volume_id = int(ew_volume_id)

  def execute(self):
    bounds = Bbox(self.offset, self.shape + self.offset)
    srcvol = CloudVolume(self.src_path, fill_missing=True)
    destvol = CloudVolume(self.dest_path)

    consensus = cache(self, self.consensus_map_path).decode('utf8')
    consensus = json.loads(consensus)
    try:
      consensus = consensus[str(self.ew_volume_id)]
    except KeyError:
      print("Black Region", bounds, self.ew_volume_id)
      consensus = {}

    segidmap = self.build_segid_map(consensus, destvol.dtype)

    try:
      image = srcvol[bounds.to_slices()]
    except ValueError:
      print("Skipping", bounds)
      zeroshape = list(bounds.size3()) + [srcvol.num_channels]
      image = np.zeros(shape=zeroshape, dtype=destvol.dtype)

    image = image.astype(destvol.dtype)
    # Merge equivalent segments, non-consensus segments are black
    consensus_image = segidmap[image]

    # Write volume ID to high bits of extended bit width image
    volume_segid_image = image | (self.ew_volume_id << 16)

    # Zero out segid 0 in the high bits so neuroglancer interprets them as empty
    volume_segid_image *= np.logical_not(np.logical_not(image))

    # Final image is consensus keyed by cell ID (C), i.e. 0xCCCCCCCC.
    # Non-empty non-consensus segments are written as:
    # | 16 bit volume_id (V) | 16 bit seg_id (S) |, i.e. 0xVVVVSSSS
    # empties are 0x00000000
    final_image = consensus_image + (consensus_image == 0) * volume_segid_image

    destvol[bounds.to_slices()] = final_image

  def build_segid_map(self, consensus, dtype):
    segidmap = np.zeros(shape=(2 ** 16), dtype=dtype)

    for cellid in consensus:
      for segid in consensus[cellid]:
        segidmap[segid] = int(cellid)

    return segidmap


class ContrastNormalizationTask(RegisteredTask):
  """TransferTask + Contrast Correction based on LuminanceLevelsTask output."""
  # translate = change of origin

  def __init__(self, src_path, dest_path, shape, offset, mip, clip_fraction, fill_missing, translate):
    super(ContrastNormalizationTask, self).__init__(src_path, dest_path,
                                                    shape, offset, mip, clip_fraction, fill_missing, translate)
    self.src_path = src_path
    self.dest_path = dest_path
    self.shape = Vec(*shape)
    self.offset = Vec(*offset)
    self.fill_missing = fill_missing
    self.translate = Vec(*translate)
    self.mip = int(mip)
    self.clip_fraction = float(clip_fraction)

    assert 0 <= self.clip_fraction <= 1

  def execute(self):
    srccv = CloudVolume(
        self.src_path, fill_missing=self.fill_missing, mip=self.mip)
    destcv = CloudVolume(
        self.dest_path, fill_missing=self.fill_missing, mip=self.mip)

    bounds = Bbox(self.offset, self.shape[:3] + self.offset)
    bounds = Bbox.clamp(bounds, srccv.bounds)
    image = srccv[bounds.to_slices()].astype(np.float32)

    zlevels = self.fetch_z_levels()

    nbits = np.dtype(srccv.dtype).itemsize * 8
    maxval = float(2 ** nbits - 1)

    for z in range(bounds.minpt.z, bounds.maxpt.z):
      imagez = z - bounds.minpt.z
      zlevel = zlevels[imagez]
      (lower, upper) = self.find_section_clamping_values(
          zlevel, self.clip_fraction, 1 - self.clip_fraction)
      if lower == upper:
        continue
      img = image[:, :, imagez]
      img = (img - float(lower)) * (maxval / (float(upper) - float(lower)))
      image[:, :, imagez] = img

    image = np.round(image)
    image = np.clip(image, 0.0, maxval).astype(destcv.dtype)

    bounds += self.translate
    downsample_and_upload(image, bounds, destcv, self.shape)

  def find_section_clamping_values(self, zlevel, lowerfract, upperfract):
    filtered = np.copy(zlevel)

    # remove pure black from frequency counts as
    # it has no information in our images
    filtered[0] = 0

    cdf = np.zeros(shape=(len(filtered),), dtype=np.uint64)
    cdf[0] = filtered[0]
    for i in range(1, len(filtered)):
      cdf[i] = cdf[i - 1] + filtered[i]

    total = cdf[-1]

    if total == 0:
      return (0, 0)

    lower = 0
    for i, val in enumerate(cdf):
      if float(val) / float(total) > lowerfract:
        break
      lower = i

    upper = 0
    for i, val in enumerate(cdf):
      if float(val) / float(total) > upperfract:
        break
      upper = i

    return (lower, upper)

  def fetch_z_levels(self):
    bounds = Bbox(self.offset, self.shape[:3] + self.offset)
    levelfilenames = ['levels/{}/{}'.format(self.mip, z)
                      for z in range(bounds.minpt.z, bounds.maxpt.z + 1)]
    with Storage(self.src_path) as stor:
      levels = stor.get_files(levelfilenames)

    errors = [level['filename']
              for level in levels if level['content'] == None]
    if len(errors):
      raise Exception(", ".join(
          errors) + " were not defined. Did you run a LuminanceLevelsTask for these slices?")

    levels = [(
        int(os.path.basename(item['filename'])),
        json.loads(item['content'].decode('utf-8'))
    ) for item in levels]
    levels.sort(key=lambda x: x[0])
    levels = [x[1] for x in levels]
    return [np.array(x['levels'], dtype=np.uint64) for x in levels]


class LuminanceLevelsTask(RegisteredTask):
  """Generate a frequency count of luminance values by random sampling. Output to $PATH/levels/$MIP/$Z"""

  def __init__(self, src_path, shape, offset, coverage_factor, mip):
    super(LuminanceLevelsTask, self).__init__(
        src_path, shape, offset, coverage_factor, mip)
    self.src_path = src_path
    self.shape = Vec(*shape)
    self.offset = Vec(*offset)
    self.coverage_factor = coverage_factor
    self.mip = int(mip)

    assert 0 < coverage_factor <= 1, "Coverage Factor must be between 0 and 1"

  def execute(self):
    srccv = CloudVolume(self.src_path, mip=self.mip, fill_missing=True)

    # Accumulate a histogram of the luminance levels
    nbits = np.dtype(srccv.dtype).itemsize * 8
    levels = np.zeros(shape=(2 ** nbits,), dtype=np.uint64)

    bounds = Bbox(self.offset, self.shape[:3] + self.offset)
    bounds = Bbox.clamp(bounds, srccv.bounds)

    bboxes = self.select_bounding_boxes(bounds)
    for bbox in bboxes:
      img2d = srccv[bbox.to_slices()].reshape((bbox.volume()))
      cts = np.bincount(img2d)
      levels[0:len(cts)] += cts.astype(np.uint64)

    covered_area = sum([bbx.volume() for bbx in bboxes])

    bboxes = [(bbox.volume(), bbox.size3()) for bbox in bboxes]
    bboxes.sort(key=lambda x: x[0])
    biggest = bboxes[-1][1]

    output = {
        "levels": levels.tolist(),
        "patch_size": biggest.tolist(),
        "num_patches": len(bboxes),
        "coverage_ratio": covered_area / self.shape.rectVolume(),
    }

    levels_path = os.path.join(self.src_path, 'levels')
    with Storage(levels_path, n_threads=0) as stor:
      stor.put_json(
          file_path="{}/{}".format(self.mip, self.offset.z),
          content=output,
          cache_control='no-cache'
      )

  def select_bounding_boxes(self, dataset_bounds):
    # Sample 1024x1024x1 patches until coverage factor is
    # satisfied. Ensure the patches are non-overlapping and
    # random.
    sample_shape = Bbox((0, 0, 0), (2048, 2048, 1))
    area = self.shape.rectVolume()

    total_patches = int(math.ceil(area / sample_shape.volume()))
    N = int(math.ceil(float(total_patches) * self.coverage_factor))

    # Simplification: We are making patch selection against a discrete
    # grid instead of a continuous space. This removes the influence of
    # overlap in a less complex fashion.
    patch_indicies = set()
    while len(patch_indicies) < N:
      ith_patch = random.randint(0, (total_patches - 1))
      patch_indicies.add(ith_patch)

    gridx = int(math.ceil(self.shape.x / sample_shape.size3().x))

    bboxes = []
    for i in patch_indicies:
      patch_start = Vec(i % gridx, i // gridx, 0)
      patch_start *= sample_shape.size3()
      patch_start += self.offset
      bbox = Bbox(patch_start, patch_start + sample_shape.size3())
      bbox = Bbox.clamp(bbox, dataset_bounds)
      bboxes.append(bbox)
    return bboxes


class TransferTask(RegisteredTask):
  # translate = change of origin
  def __init__(self, src_path, dest_path, shape, offset, fill_missing, translate):
    super(TransferTask, self).__init__(
        src_path, dest_path, shape, offset, fill_missing, translate)
    self.src_path = src_path
    self.dest_path = dest_path
    self.shape = Vec(*shape)
    self.offset = Vec(*offset)
    self.fill_missing = fill_missing
    self.translate = Vec(*translate)

  def execute(self):
    srccv = CloudVolume(self.src_path, fill_missing=self.fill_missing)
    destcv = CloudVolume(self.dest_path, fill_missing=self.fill_missing)

    bounds = Bbox(self.offset, self.shape + self.offset)
    bounds = Bbox.clamp(bounds, srccv.bounds)
    image = srccv[bounds.to_slices()]
    bounds += self.translate
    downsample_and_upload(image, bounds, destcv, self.shape)


class WatershedRemapTask(RegisteredTask):
  """
  Take raw watershed output and using a remapping file,
  generate an aggregated segmentation.

  The remap array is a key:value mapping where the
  array index is the key and the value is the contents.

  You can find a script to convert h5 remap files into npy
  files in pipeline/scripts/remap2npy.py

  Required:
      map_path: path to remap file. Must be in npy or npz format.
      src_path: path to watershed layer
      dest_path: path to new layer
      shape: size of volume to remap
      offset: voxel offset into dataset
  """

  def __init__(self, map_path, src_path, dest_path, shape, offset):
    super(WatershedRemapTask, self).__init__(
        map_path, src_path, dest_path, shape, offset)
    self.map_path = map_path
    self.src_path = src_path
    self.dest_path = dest_path
    self.shape = Vec(*shape)
    self.offset = Vec(*offset)

  def execute(self):
    srccv = CloudVolume(self.src_path)
    destcv = CloudVolume(self.dest_path)

    bounds = Bbox(self.offset, self.shape + self.offset)
    bounds = Bbox.clamp(bounds, srccv.bounds)

    remap = self._get_map()
    watershed_data = srccv[bounds.to_slices()]

    # Here's how the remapping works. Numpy has a special
    # indexing that can be used to perform the remap.
    # The remap array is a key:value mapping where the
    # array index is the key and the value is the contents.
    # The watershed_data array contains only data values that
    # are within the length of the remap array.
    #
    # e.g.
    #
    # remap = np.array([1,2,3]) # i.e. 0=>1, 1=>2, 1=>3
    # vals = np.array([0,1,1,1,2,0,2,1,2])
    #
    # remap[vals] # array([1, 2, 2, 2, 3, 1, 3, 2, 3])

    image = remap[watershed_data]
    downsample_and_upload(image, bounds, destcv, self.shape)

  def _get_map(self):
    file = BytesIO(cache(self, self.map_path))
    remap = np.load(file)
    file.close()
    return remap<|MERGE_RESOLUTION|>--- conflicted
+++ resolved
@@ -29,7 +29,6 @@
 from igneous import Mesher  # broken out for ease of commenting out
 
 
-<<<<<<< HEAD
 def downsample_and_upload(
     image, bounds, vol, ds_shape, 
     mip=0, axis='z', skip_first=False,
@@ -48,22 +47,6 @@
     # Need to use ds_shape here. Using image bounds means truncated
     # edges won't generate as many mip levels
     fullscales = downsample_scales.compute_plane_downsampling_scales(
-=======
-def downsample_and_upload(image, bounds, vol, ds_shape, mip=0, axis='z', skip_first=False):
-  ds_shape = min2(vol.volume_size, ds_shape[:3])
-
-  # sometimes we downsample a base layer of 512x512
-  # into underlying chunks of 64x64 which permits more scales
-  underlying_mip = (mip + 1) if (mip + 1) in vol.available_mips else mip
-  underlying_shape = vol.mip_underlying(underlying_mip).astype(np.float32)
-  toidx = {'x': 0, 'y': 1, 'z': 2}
-  preserved_idx = toidx[axis]
-  underlying_shape[preserved_idx] = float('inf')
-
-  # Need to use ds_shape here. Using image bounds means truncated
-  # edges won't generate as many mip levels
-  fullscales = downsample_scales.compute_plane_downsampling_scales(
->>>>>>> 004eca06
       size=ds_shape,
       preserve_axis=axis,
       max_downsampled_size=int(min(*underlying_shape)),
@@ -75,15 +58,11 @@
         image.shape, ds_shape, vol.volume_size, bounds)
     )
 
-  downsamplefn = downsample.method(vol.layer_type)
-
-<<<<<<< HEAD
-    downsamplefn = downsample.method(vol.layer_type, sparse=sparse)
-=======
+  downsamplefn = downsample.method(vol.layer_type, sparse=sparse)
+
   vol.mip = mip
   if not skip_first:
     vol[bounds.to_slices()] = image
->>>>>>> 004eca06
 
   new_bounds = bounds.clone()
 
@@ -178,7 +157,6 @@
 
 
 class DownsampleTask(RegisteredTask):
-<<<<<<< HEAD
   def __init__(self, 
     layer_path, mip, shape, offset, 
     fill_missing=False, axis='z', sparse=False):
@@ -187,11 +165,6 @@
       layer_path, mip, shape, offset, 
       fill_missing, axis, sparse
     )
-=======
-  def __init__(self, layer_path, mip, shape, offset, fill_missing=False, axis='z'):
-    super(DownsampleTask, self).__init__(
-        layer_path, mip, shape, offset, fill_missing, axis)
->>>>>>> 004eca06
     self.layer_path = layer_path
     self.mip = mip
     self.shape = Vec(*shape)
@@ -205,19 +178,12 @@
                       fill_missing=self.fill_missing)
     bounds = Bbox(self.offset, self.shape + self.offset)
     bounds = Bbox.clamp(bounds, vol.bounds)
-<<<<<<< HEAD
     image = vol[ bounds.to_slices() ]
     downsample_and_upload(
       image, bounds, vol, 
       self.shape, self.mip, self.axis, 
       skip_first=True, sparse=self.sparse
     )
-=======
-    image = vol[bounds.to_slices()]
-    downsample_and_upload(image, bounds, vol, self.shape,
-                          self.mip, self.axis, skip_first=True)
-
->>>>>>> 004eca06
 
 class QuantizeAffinitiesTask(RegisteredTask):
   def __init__(self, source_layer_path, dest_layer_path, shape, offset, fill_missing=False):
